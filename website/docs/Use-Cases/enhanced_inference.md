# Enhanced Inference

`autogen.OpenAIWrapper` provides enhanced LLM inference for `openai>=1`.
`autogen.Completion` is a drop-in replacement of `openai.Completion` and `openai.ChatCompletion` for enhanced LLM inference using `openai<1`.
There are a number of benefits of using `autogen` to perform inference: performance tuning, API unification, caching, error handling, multi-config inference, result filtering, templating and so on.

## Tune Inference Parameters (for openai<1)

Find a list of examples in this page: [Tune Inference Parameters Examples](../Examples.md#inference-hyperparameters-tuning)

### Choices to optimize

The cost of using foundation models for text generation is typically measured in terms of the number of tokens in the input and output combined. From the perspective of an application builder using foundation models, the use case is to maximize the utility of the generated text under an inference budget constraint (e.g., measured by the average dollar cost needed to solve a coding problem). This can be achieved by optimizing the hyperparameters of the inference,
which can significantly affect both the utility and the cost of the generated text.

The tunable hyperparameters include:
1. model - this is a required input, specifying the model ID to use.
1. prompt/messages - the input prompt/messages to the model, which provides the context for the text generation task.
1. max_tokens - the maximum number of tokens (words or word pieces) to generate in the output.
1. temperature - a value between 0 and 1 that controls the randomness of the generated text. A higher temperature will result in more random and diverse text, while a lower temperature will result in more predictable text.
1. top_p - a value between 0 and 1 that controls the sampling probability mass for each token generation. A lower top_p value will make it more likely to generate text based on the most likely tokens, while a higher value will allow the model to explore a wider range of possible tokens.
1. n - the number of responses to generate for a given prompt. Generating multiple responses can provide more diverse and potentially more useful output, but it also increases the cost of the request.
1. stop - a list of strings that, when encountered in the generated text, will cause the generation to stop. This can be used to control the length or the validity of the output.
1. presence_penalty, frequency_penalty - values that control the relative importance of the presence and frequency of certain words or phrases in the generated text.
1. best_of - the number of responses to generate server-side when selecting the "best" (the one with the highest log probability per token) response for a given prompt.

The cost and utility of text generation are intertwined with the joint effect of these hyperparameters.
There are also complex interactions among subsets of the hyperparameters. For example,
the temperature and top_p are not recommended to be altered from their default values together because they both control the randomness of the generated text, and changing both at the same time can result in conflicting effects; n and best_of are rarely tuned together because if the application can process multiple outputs, filtering on the server side causes unnecessary information loss; both n and max_tokens will affect the total number of tokens generated, which in turn will affect the cost of the request.
These interactions and trade-offs make it difficult to manually determine the optimal hyperparameter settings for a given text generation task.

*Do the choices matter? Check this [blogpost](/blog/2023/04/21/LLM-tuning-math) to find example tuning results about gpt-3.5-turbo and gpt-4.*


With AutoGen, the tuning can be performed with the following information:
1. Validation data.
1. Evaluation function.
1. Metric to optimize.
1. Search space.
1. Budgets: inference and optimization respectively.

### Validation data

Collect a diverse set of instances. They can be stored in an iterable of dicts. For example, each instance dict can contain "problem" as a key and the description str of a math problem as the value; and "solution" as a key and the solution str as the value.

### Evaluation function

The evaluation function should take a list of responses, and other keyword arguments corresponding to the keys in each validation data instance as input, and output a dict of metrics. For example,

```python
def eval_math_responses(responses: List[str], solution: str, **args) -> Dict:
    # select a response from the list of responses
    answer = voted_answer(responses)
    # check whether the answer is correct
    return {"success": is_equivalent(answer, solution)}
```

`autogen.code_utils` and `autogen.math_utils` offer some example evaluation functions for code generation and math problem solving.

### Metric to optimize

The metric to optimize is usually an aggregated metric over all the tuning data instances. For example, users can specify "success" as the metric and "max" as the optimization mode. By default, the aggregation function is taking the average. Users can provide a customized aggregation function if needed.

### Search space

Users can specify the (optional) search range for each hyperparameter.

1. model. Either a constant str, or multiple choices specified by `flaml.tune.choice`.
1. prompt/messages. Prompt is either a str or a list of strs, of the prompt templates. messages is a list of dicts or a list of lists, of the message templates.
Each prompt/message template will be formatted with each data instance. For example, the prompt template can be:
"{problem} Solve the problem carefully. Simplify your answer as much as possible. Put the final answer in \\boxed{{}}."
And `{problem}` will be replaced by the "problem" field of each data instance.
1. max_tokens, n, best_of. They can be constants, or specified by `flaml.tune.randint`, `flaml.tune.qrandint`, `flaml.tune.lograndint` or `flaml.qlograndint`. By default, max_tokens is searched in [50, 1000); n is searched in [1, 100); and best_of is fixed to 1.
1. stop. It can be a str or a list of strs, or a list of lists of strs or None. Default is None.
1. temperature or top_p. One of them can be specified as a constant or by `flaml.tune.uniform` or `flaml.tune.loguniform` etc.
Please don't provide both. By default, each configuration will choose either a temperature or a top_p in [0, 1] uniformly.
1. presence_penalty, frequency_penalty. They can be constants or specified by `flaml.tune.uniform` etc. Not tuned by default.

### Budgets

One can specify an inference budget and an optimization budget.
The inference budget refers to the average inference cost per data instance.
The optimization budget refers to the total budget allowed in the tuning process. Both are measured by dollars and follow the price per 1000 tokens.

### Perform tuning

Now, you can use `autogen.Completion.tune` for tuning. For example,

```python
import autogen

config, analysis = autogen.Completion.tune(
    data=tune_data,
    metric="success",
    mode="max",
    eval_func=eval_func,
    inference_budget=0.05,
    optimization_budget=3,
    num_samples=-1,
)
```

`num_samples` is the number of configurations to sample. -1 means unlimited (until optimization budget is exhausted).
The returned `config` contains the optimized configuration and `analysis` contains an ExperimentAnalysis object for all the tried configurations and results.

The tuned config can be used to perform inference.

## API unification

<!-- `autogen.Completion.create` is compatible with both `openai.Completion.create` and `openai.ChatCompletion.create`, and both OpenAI API and Azure OpenAI API. So models such as "text-davinci-003", "gpt-3.5-turbo" and "gpt-4" can share a common API.
When chat models are used and `prompt` is given as the input to `autogen.Completion.create`, the prompt will be automatically converted into `messages` to fit the chat completion API requirement. One advantage is that one can experiment with both chat and non-chat models for the same prompt in a unified API. -->

`autogen.OpenAIWrapper.create()` can be used to create completions for both chat and non-chat models, and both OpenAI API and Azure OpenAI API.

```python
from autogen import OpenAIWrapper
# OpenAI endpoint
client = OpenAIWrapper()
# ChatCompletion
response = client.create(messages=[{"role": "user", "content": "2+2="}], model="gpt-3.5-turbo")
# extract the response text
print(client.extract_text_or_completion_object(response))
# get cost of this completion
print(response.cost)
# Azure OpenAI endpoint
client = OpenAIWrapper(api_key=..., base_url=..., api_version=..., api_type="azure")
# Completion
response = client.create(prompt="2+2=", model="gpt-3.5-turbo-instruct")
# extract the response text
print(client.extract_text_or_completion_object(response))

```

For local LLMs, one can spin up an endpoint using a package like [FastChat](https://github.com/lm-sys/FastChat), and then use the same API to send a request. See [here](/blog/2023/07/14/Local-LLMs) for examples on how to make inference with local LLMs.

<!-- When only working with the chat-based models, `autogen.ChatCompletion` can be used. It also does automatic conversion from prompt to messages, if prompt is provided instead of messages. -->

## Usage Summary

The `OpenAIWrapper` from `autogen` tracks token counts and costs of your API calls. Use the `create()` method to initiate requests and `print_usage_summary()` to retrieve a detailed usage report, including total cost and token usage for both cached and actual requests.

- `mode=["actual", "total"]` (default): print usage summary for all completions and non-caching completions.
- `mode='actual'`: only print non-cached usage.
- `mode='total'`: only print all usage (including cache).

Reset your session's usage data with `clear_usage_summary()` when needed. [View Notebook](https://github.com/microsoft/autogen/blob/main/notebook/oai_client_cost.ipynb)

Example usage:
```python
from autogen import OpenAIWrapper

client = OpenAIWrapper()
client.create(messages=[{"role": "user", "content": "Python learning tips."}], model="gpt-3.5-turbo")
client.print_usage_summary()  # Display usage
client.clear_usage_summary()  # Reset usage data
```

Sample output:
```
Usage summary excluding cached usage:
Total cost: 0.00015
* Model 'gpt-3.5-turbo': cost: 0.00015, prompt_tokens: 25, completion_tokens: 58, total_tokens: 83

Usage summary including cached usage:
Total cost: 0.00027
* Model 'gpt-3.5-turbo': cost: 0.00027, prompt_tokens: 50, completion_tokens: 100, total_tokens: 150
```

## Caching

API call results are cached locally and reused when the same request is issued.
This is useful when repeating or continuing experiments for reproducibility and cost saving.

Starting version 0.2.8, a configurable context manager allows you to easily configure
the cache, using either DiskCache or Redis.
All `OpenAIWrapper` created inside the context manager can use the same cache
through the constructor.

```python
<<<<<<< HEAD
from autogen.cache import Cache
=======
from autogen import Cache
>>>>>>> ca56782a

with Cache.redis(redis_url="redis://localhost:6379/0") as cache:
    client = OpenAIWrapper(..., cache=cache)
    client.create(...)

with Cache.disk() as cache:
    client = OpenAIWrapper(..., cache=cache)
    client.create(...)
```

You can also set a cache directly in the `create()` method.

```python
client = OpenAIWrapper(...)
with Cache.disk() as cache:
    client.create(..., cache=cache)
```

You can vary the `cache_seed` parameter to get different LLM output while
still using cache.

```python
# Setting the cache_seed to 1 will use a different cache from the default one
# and you will see different output.
with Cache.disk(cache_seed=1) as cache:
    client.create(..., cache=cache)
```

By default DiskCache uses `.cache` for storage. To change the cache directory,
set `cache_path_root`:

```python
with Cache.disk(cache_path_root="/tmp/autogen_cache") as cache:
    client.create(..., cache=cache)
```

### Turnning off cache

For backward compatibility, DiskCache is always enabled by default
with `cache_seed` set to 41. To fully disable it, set `cache_seed` to None.

```python
# Turn off cache in constructor,
client = OpenAIWrapper(..., cache_seed=None)
# or directly in create().
client.create(..., cache_seed=None)
```

### Difference between `cache_seed` and openai's `seed` parameter

openai v1.1 introduces a new param `seed`.
The differences between autogen's `cache_seed` and openai's `seed`:
    - autogen uses local disk cache to guarantee the exactly same output is produced
    for the same input and when cache is hit, no openai api call will be made.
    - openai's `seed` is a best-effort deterministic sampling with no guarantee
    of determinism. When using openai's `seed` with `cache_seed` set to None,
    even for the same input, an openai api call will be made and there is
    no guarantee for getting exactly the same output.

## Error handling

### Runtime error

<!-- It is easy to hit error when calling OpenAI APIs, due to connection, rate limit, or timeout. Some of the errors are transient. `autogen.Completion.create` deals with the transient errors and retries automatically. Request timeout, max retry period and retry wait time can be configured via `request_timeout`, `max_retry_period` and `retry_wait_time`.

- `request_timeout` (int): the timeout (in seconds) sent with a single request.
- `max_retry_period` (int): the total time (in seconds) allowed for retrying failed requests.
- `retry_wait_time` (int): the time interval to wait (in seconds) before retrying a failed request.

Moreover,  -->
One can pass a list of configurations of different models/endpoints to mitigate the rate limits and other runtime error. For example,

```python
client = OpenAIWrapper(
    config_list=[
        {
            "model": "gpt-4",
            "api_key": os.environ.get("AZURE_OPENAI_API_KEY"),
            "api_type": "azure",
            "base_url": os.environ.get("AZURE_OPENAI_API_BASE"),
            "api_version": "2023-08-01-preview",
        },
        {
            "model": "gpt-3.5-turbo",
            "api_key": os.environ.get("OPENAI_API_KEY"),
            "base_url": "https://api.openai.com/v1",
        },
        {
            "model": "llama2-chat-7B",
            "base_url": "http://127.0.0.1:8080",
        }
    ],
)
```

`client.create()` will try querying Azure OpenAI gpt-4, OpenAI gpt-3.5-turbo, and a locally hosted llama2-chat-7B one by one,
until a valid result is returned. This can speed up the development process where the rate limit is a bottleneck. An error will be raised if the last choice fails. So make sure the last choice in the list has the best availability.

For convenience, we provide a number of utility functions to load config lists.
- `get_config_list`: Generates configurations for API calls, primarily from provided API keys.
- `config_list_openai_aoai`: Constructs a list of configurations using both Azure OpenAI and OpenAI endpoints, sourcing API keys from environment variables or local files.
- `config_list_from_json`: Loads configurations from a JSON structure, either from an environment variable or a local JSON file, with the flexibility of filtering configurations based on given criteria.
- `config_list_from_models`: Creates configurations based on a provided list of models, useful when targeting specific models without manually specifying each configuration.
- `config_list_from_dotenv`: Constructs a configuration list from a `.env` file, offering a consolidated way to manage multiple API configurations and keys from a single file.

We suggest that you take a look at this [notebook](https://github.com/microsoft/autogen/blob/main/notebook/oai_openai_utils.ipynb) for full code examples of the different methods to configure your model endpoints.

### Logic error

Another type of error is that the returned response does not satisfy a requirement. For example, if the response is required to be a valid json string, one would like to filter the responses that are not. This can be achieved by providing a list of configurations and a filter function. For example,

```python
def valid_json_filter(response, **_):
    for text in OpenAIWrapper.extract_text_or_completion_object(response):
        try:
            json.loads(text)
            return True
        except ValueError:
            pass
    return False

client = OpenAIWrapper(
    config_list=[{"model": "text-ada-001"}, {"model": "gpt-3.5-turbo-instruct"}, {"model": "text-davinci-003"}],
)
response = client.create(
    prompt="How to construct a json request to Bing API to search for 'latest AI news'? Return the JSON request.",
    filter_func=valid_json_filter,
)
```

The example above will try to use text-ada-001, gpt-3.5-turbo-instruct, and text-davinci-003 iteratively, until a valid json string is returned or the last config is used. One can also repeat the same model in the list for multiple times (with different seeds) to try one model multiple times for increasing the robustness of the final response.

*Advanced use case: Check this [blogpost](/blog/2023/05/18/GPT-adaptive-humaneval) to find how to improve GPT-4's coding performance from 68% to 90% while reducing the inference cost.*

## Templating

If the provided prompt or message is a template, it will be automatically materialized with a given context. For example,

```python
response = client.create(
    context={"problem": "How many positive integers, not exceeding 100, are multiples of 2 or 3 but not 4?"},
    prompt="{problem} Solve the problem carefully.",
    allow_format_str_template=True,
    **config
)
```

A template is either a format str, like the example above, or a function which produces a str from several input fields, like the example below.

```python
def content(turn, context):
    return "\n".join(
        [
            context[f"user_message_{turn}"],
            context[f"external_info_{turn}"]
        ]
    )

messages = [
    {
        "role": "system",
        "content": "You are a teaching assistant of math.",
    },
    {
        "role": "user",
        "content": partial(content, turn=0),
    },
]
context = {
    "user_message_0": "Could you explain the solution to Problem 1?",
    "external_info_0": "Problem 1: ...",
}

response = client.create(context=context, messages=messages, **config)
messages.append(
    {
        "role": "assistant",
        "content": client.extract_text(response)[0]
    }
)
messages.append(
    {
        "role": "user",
        "content": partial(content, turn=1),
    },
)
context.append(
    {
        "user_message_1": "Why can't we apply Theorem 1 to Equation (2)?",
        "external_info_1": "Theorem 1: ...",
    }
)
response = client.create(context=context, messages=messages, **config)
```

## Logging (for openai<1)

When debugging or diagnosing an LLM-based system, it is often convenient to log the API calls and analyze them. `autogen.Completion` and `autogen.ChatCompletion` offer an easy way to collect the API call histories. For example, to log the chat histories, simply run:
```python
autogen.ChatCompletion.start_logging()
```
The API calls made after this will be automatically logged. They can be retrieved at any time by:
```python
autogen.ChatCompletion.logged_history
```
There is a function that can be used to print usage summary (total cost, and token count usage from each model):
```python
autogen.ChatCompletion.print_usage_summary()
```
To stop logging, use
```python
autogen.ChatCompletion.stop_logging()
```
If one would like to append the history to an existing dict, pass the dict like:
```python
autogen.ChatCompletion.start_logging(history_dict=existing_history_dict)
```
By default, the counter of API calls will be reset at `start_logging()`. If no reset is desired, set `reset_counter=False`.

There are two types of logging formats: compact logging and individual API call logging. The default format is compact.
Set `compact=False` in `start_logging()` to switch.

* Example of a history dict with compact logging.
```python
{
    """
    [
        {
            'role': 'system',
            'content': system_message,
        },
        {
            'role': 'user',
            'content': user_message_1,
        },
        {
            'role': 'assistant',
            'content': assistant_message_1,
        },
        {
            'role': 'user',
            'content': user_message_2,
        },
        {
            'role': 'assistant',
            'content': assistant_message_2,
        },
    ]""": {
        "created_at": [0, 1],
        "cost": [0.1, 0.2],
    }
}
```

* Example of a history dict with individual API call logging.
```python
{
    0: {
        "request": {
            "messages": [
                {
                    "role": "system",
                    "content": system_message,
                },
                {
                    "role": "user",
                    "content": user_message_1,
                }
            ],
            ... # other parameters in the request
        },
        "response": {
            "choices": [
                "messages": {
                    "role": "assistant",
                    "content": assistant_message_1,
                },
            ],
            ... # other fields in the response
        }
    },
    1: {
        "request": {
            "messages": [
                {
                    "role": "system",
                    "content": system_message,
                },
                {
                    "role": "user",
                    "content": user_message_1,
                },
                {
                    "role": "assistant",
                    "content": assistant_message_1,
                },
                {
                    "role": "user",
                    "content": user_message_2,
                },
            ],
            ... # other parameters in the request
        },
        "response": {
            "choices": [
                "messages": {
                    "role": "assistant",
                    "content": assistant_message_2,
                },
            ],
            ... # other fields in the response
        }
    },
}
```

* Example of printing for usage summary
```
Total cost: <cost>
Token count summary for model <model>: prompt_tokens: <count 1>, completion_tokens: <count 2>, total_tokens: <count 3>
```


It can be seen that the individual API call history contains redundant information of the conversation. For a long conversation the degree of redundancy is high.
The compact history is more efficient and the individual API call history contains more details.<|MERGE_RESOLUTION|>--- conflicted
+++ resolved
@@ -177,11 +177,7 @@
 through the constructor.
 
 ```python
-<<<<<<< HEAD
-from autogen.cache import Cache
-=======
 from autogen import Cache
->>>>>>> ca56782a
 
 with Cache.redis(redis_url="redis://localhost:6379/0") as cache:
     client = OpenAIWrapper(..., cache=cache)
