# Enhanced Inference

`autogen.OpenAIWrapper` provides enhanced LLM inference for `openai>=1`.
`autogen.Completion` is a drop-in replacement of `openai.Completion` and `openai.ChatCompletion` for enhanced LLM inference using `openai<1`.
There are a number of benefits of using `autogen` to perform inference: performance tuning, API unification, caching, error handling, multi-config inference, result filtering, templating and so on.

## Tune Inference Parameters (for openai<1)

Find a list of examples in this page: [Tune Inference Parameters Examples](../Examples.md#inference-hyperparameters-tuning)

### Choices to optimize

The cost of using foundation models for text generation is typically measured in terms of the number of tokens in the input and output combined. From the perspective of an application builder using foundation models, the use case is to maximize the utility of the generated text under an inference budget constraint (e.g., measured by the average dollar cost needed to solve a coding problem). This can be achieved by optimizing the hyperparameters of the inference,
which can significantly affect both the utility and the cost of the generated text.

The tunable hyperparameters include:
1. model - this is a required input, specifying the model ID to use.
1. prompt/messages - the input prompt/messages to the model, which provides the context for the text generation task.
1. max_tokens - the maximum number of tokens (words or word pieces) to generate in the output.
1. temperature - a value between 0 and 1 that controls the randomness of the generated text. A higher temperature will result in more random and diverse text, while a lower temperature will result in more predictable text.
1. top_p - a value between 0 and 1 that controls the sampling probability mass for each token generation. A lower top_p value will make it more likely to generate text based on the most likely tokens, while a higher value will allow the model to explore a wider range of possible tokens.
1. n - the number of responses to generate for a given prompt. Generating multiple responses can provide more diverse and potentially more useful output, but it also increases the cost of the request.
1. stop - a list of strings that, when encountered in the generated text, will cause the generation to stop. This can be used to control the length or the validity of the output.
1. presence_penalty, frequency_penalty - values that control the relative importance of the presence and frequency of certain words or phrases in the generated text.
1. best_of - the number of responses to generate server-side when selecting the "best" (the one with the highest log probability per token) response for a given prompt.

The cost and utility of text generation are intertwined with the joint effect of these hyperparameters.
There are also complex interactions among subsets of the hyperparameters. For example,
the temperature and top_p are not recommended to be altered from their default values together because they both control the randomness of the generated text, and changing both at the same time can result in conflicting effects; n and best_of are rarely tuned together because if the application can process multiple outputs, filtering on the server side causes unnecessary information loss; both n and max_tokens will affect the total number of tokens generated, which in turn will affect the cost of the request.
These interactions and trade-offs make it difficult to manually determine the optimal hyperparameter settings for a given text generation task.

*Do the choices matter? Check this [blogpost](/blog/2023/04/21/LLM-tuning-math) to find example tuning results about gpt-3.5-turbo and gpt-4.*


With AutoGen, the tuning can be performed with the following information:
1. Validation data.
1. Evaluation function.
1. Metric to optimize.
1. Search space.
1. Budgets: inference and optimization respectively.

### Validation data

Collect a diverse set of instances. They can be stored in an iterable of dicts. For example, each instance dict can contain "problem" as a key and the description str of a math problem as the value; and "solution" as a key and the solution str as the value.

### Evaluation function

The evaluation function should take a list of responses, and other keyword arguments corresponding to the keys in each validation data instance as input, and output a dict of metrics. For example,

```python
def eval_math_responses(responses: List[str], solution: str, **args) -> Dict:
    # select a response from the list of responses
    answer = voted_answer(responses)
    # check whether the answer is correct
    return {"success": is_equivalent(answer, solution)}
```

`autogen.code_utils` and `autogen.math_utils` offer some example evaluation functions for code generation and math problem solving.

### Metric to optimize

The metric to optimize is usually an aggregated metric over all the tuning data instances. For example, users can specify "success" as the metric and "max" as the optimization mode. By default, the aggregation function is taking the average. Users can provide a customized aggregation function if needed.

### Search space

Users can specify the (optional) search range for each hyperparameter.

1. model. Either a constant str, or multiple choices specified by `flaml.tune.choice`.
1. prompt/messages. Prompt is either a str or a list of strs, of the prompt templates. messages is a list of dicts or a list of lists, of the message templates.
Each prompt/message template will be formatted with each data instance. For example, the prompt template can be:
"{problem} Solve the problem carefully. Simplify your answer as much as possible. Put the final answer in \\boxed{{}}."
And `{problem}` will be replaced by the "problem" field of each data instance.
1. max_tokens, n, best_of. They can be constants, or specified by `flaml.tune.randint`, `flaml.tune.qrandint`, `flaml.tune.lograndint` or `flaml.qlograndint`. By default, max_tokens is searched in [50, 1000); n is searched in [1, 100); and best_of is fixed to 1.
1. stop. It can be a str or a list of strs, or a list of lists of strs or None. Default is None.
1. temperature or top_p. One of them can be specified as a constant or by `flaml.tune.uniform` or `flaml.tune.loguniform` etc.
Please don't provide both. By default, each configuration will choose either a temperature or a top_p in [0, 1] uniformly.
1. presence_penalty, frequency_penalty. They can be constants or specified by `flaml.tune.uniform` etc. Not tuned by default.

### Budgets

One can specify an inference budget and an optimization budget.
The inference budget refers to the average inference cost per data instance.
The optimization budget refers to the total budget allowed in the tuning process. Both are measured by dollars and follow the price per 1000 tokens.

### Perform tuning

Now, you can use `autogen.Completion.tune` for tuning. For example,

```python
import autogen

config, analysis = autogen.Completion.tune(
    data=tune_data,
    metric="success",
    mode="max",
    eval_func=eval_func,
    inference_budget=0.05,
    optimization_budget=3,
    num_samples=-1,
)
```

`num_samples` is the number of configurations to sample. -1 means unlimited (until optimization budget is exhausted).
The returned `config` contains the optimized configuration and `analysis` contains an ExperimentAnalysis object for all the tried configurations and results.

The tuned config can be used to perform inference.

## API unification

`autogen.OpenAIWrapper.create()` can be used to create completions for both chat and non-chat models, and both OpenAI API and Azure OpenAI API.

```python
from autogen import OpenAIWrapper
# OpenAI endpoint
client = OpenAIWrapper()
# ChatCompletion
response = client.create(messages=[{"role": "user", "content": "2+2="}], model="gpt-3.5-turbo")
# extract the response text
print(client.extract_text_or_completion_object(response))
# get cost of this completion
print(response.cost)
# Azure OpenAI endpoint
client = OpenAIWrapper(api_key=..., base_url=..., api_version=..., api_type="azure")
# Completion
response = client.create(prompt="2+2=", model="gpt-3.5-turbo-instruct")
# extract the response text
print(client.extract_text_or_completion_object(response))

```

For local LLMs, one can spin up an endpoint using a package like [FastChat](https://github.com/lm-sys/FastChat), and then use the same API to send a request. See [here](/blog/2023/07/14/Local-LLMs) for examples on how to make inference with local LLMs.

For custom model clients, one can register the client with `autogen.OpenAIWrapper.register_model_client` and then use the same API to send a request. See [here](/blog/2024/01/26/Custom-Models) for examples on how to make inference with custom model clients.

## Usage Summary

The `OpenAIWrapper` from `autogen` tracks token counts and costs of your API calls. Use the `create()` method to initiate requests and `print_usage_summary()` to retrieve a detailed usage report, including total cost and token usage for both cached and actual requests.

- `mode=["actual", "total"]` (default): print usage summary for all completions and non-caching completions.
- `mode='actual'`: only print non-cached usage.
- `mode='total'`: only print all usage (including cache).

Reset your session's usage data with `clear_usage_summary()` when needed. [View Notebook](https://github.com/microsoft/autogen/blob/main/notebook/oai_client_cost.ipynb)

Example usage:
```python
from autogen import OpenAIWrapper

client = OpenAIWrapper()
client.create(messages=[{"role": "user", "content": "Python learning tips."}], model="gpt-3.5-turbo")
client.print_usage_summary()  # Display usage
client.clear_usage_summary()  # Reset usage data
```

Sample output:
```
Usage summary excluding cached usage:
Total cost: 0.00015
* Model 'gpt-3.5-turbo': cost: 0.00015, prompt_tokens: 25, completion_tokens: 58, total_tokens: 83

Usage summary including cached usage:
Total cost: 0.00027
* Model 'gpt-3.5-turbo': cost: 0.00027, prompt_tokens: 50, completion_tokens: 100, total_tokens: 150
```

Note: if using a custom model client (see [here](/blog/2024/01/26/Custom-Models) for details) and if usage summary is not implemented, then the usage summary will not be available.

## Caching

API call results are cached locally and reused when the same request is issued.
This is useful when repeating or continuing experiments for reproducibility and cost saving.

Starting version 0.2.8, a configurable context manager allows you to easily configure
the cache, using either DiskCache or Redis.
All `OpenAIWrapper` created inside the context manager can use the same cache
through the constructor.

```python
from autogen import Cache

with Cache.redis(redis_url="redis://localhost:6379/0") as cache:
    client = OpenAIWrapper(..., cache=cache)
    client.create(...)

with Cache.disk() as cache:
    client = OpenAIWrapper(..., cache=cache)
    client.create(...)
```

You can also set a cache directly in the `create()` method.

```python
client = OpenAIWrapper(...)
with Cache.disk() as cache:
    client.create(..., cache=cache)
```

You can vary the `cache_seed` parameter to get different LLM output while
still using cache.

```python
# Setting the cache_seed to 1 will use a different cache from the default one
# and you will see different output.
with Cache.disk(cache_seed=1) as cache:
    client.create(..., cache=cache)
```

By default DiskCache uses `.cache` for storage. To change the cache directory,
set `cache_path_root`:

```python
with Cache.disk(cache_path_root="/tmp/autogen_cache") as cache:
    client.create(..., cache=cache)
```

### Turnning off cache

For backward compatibility, DiskCache is always enabled by default
with `cache_seed` set to 41. To fully disable it, set `cache_seed` to None.

```python
# Turn off cache in constructor,
client = OpenAIWrapper(..., cache_seed=None)
# or directly in create().
client.create(..., cache_seed=None)
```

### Difference between `cache_seed` and openai's `seed` parameter

openai v1.1 introduces a new param `seed`.
The differences between autogen's `cache_seed` and openai's `seed`:
    - autogen uses local disk cache to guarantee the exactly same output is produced
    for the same input and when cache is hit, no openai api call will be made.
    - openai's `seed` is a best-effort deterministic sampling with no guarantee
    of determinism. When using openai's `seed` with `cache_seed` set to None,
    even for the same input, an openai api call will be made and there is
    no guarantee for getting exactly the same output.

## Error handling

### Runtime error

One can pass a list of configurations of different models/endpoints to mitigate the rate limits and other runtime error. For example,

```python
client = OpenAIWrapper(
    config_list=[
        {
            "model": "gpt-4",
            "api_key": os.environ.get("AZURE_OPENAI_API_KEY"),
            "api_type": "azure",
            "base_url": os.environ.get("AZURE_OPENAI_API_BASE"),
            "api_version": "2023-08-01-preview",
        },
        {
            "model": "gpt-3.5-turbo",
            "api_key": os.environ.get("OPENAI_API_KEY"),
            "base_url": "https://api.openai.com/v1",
        },
        {
            "model": "llama2-chat-7B",
            "base_url": "http://127.0.0.1:8080",
        },
        {
            "model": "microsoft/phi-2",
            "model_client_cls": "CustomModelClient"
        }
    ],
)
```

`client.create()` will try querying Azure OpenAI gpt-4, OpenAI gpt-3.5-turbo, a locally hosted llama2-chat-7B, and phi-2 using a custom model client class named `CustomModelClient`, one by one,
until a valid result is returned. This can speed up the development process where the rate limit is a bottleneck. An error will be raised if the last choice fails. So make sure the last choice in the list has the best availability.

For convenience, we provide a number of utility functions to load config lists.
- `get_config_list`: Generates configurations for API calls, primarily from provided API keys.
- `config_list_openai_aoai`: Constructs a list of configurations using both Azure OpenAI and OpenAI endpoints, sourcing API keys from environment variables or local files.
- `config_list_from_json`: Loads configurations from a JSON structure, either from an environment variable or a local JSON file, with the flexibility of filtering configurations based on given criteria.
- `config_list_from_models`: Creates configurations based on a provided list of models, useful when targeting specific models without manually specifying each configuration.
- `config_list_from_dotenv`: Constructs a configuration list from a `.env` file, offering a consolidated way to manage multiple API configurations and keys from a single file.

We suggest that you take a look at this [notebook](/docs/llm_configuration) for full code examples of the different methods to configure your model endpoints.

### Logic error

Another type of error is that the returned response does not satisfy a requirement. For example, if the response is required to be a valid json string, one would like to filter the responses that are not. This can be achieved by providing a list of configurations and a filter function. For example,

```python
def valid_json_filter(response, **_):
    for text in OpenAIWrapper.extract_text_or_completion_object(response):
        try:
            json.loads(text)
            return True
        except ValueError:
            pass
    return False

client = OpenAIWrapper(
    config_list=[{"model": "text-ada-001"}, {"model": "gpt-3.5-turbo-instruct"}, {"model": "text-davinci-003"}],
)
response = client.create(
    prompt="How to construct a json request to Bing API to search for 'latest AI news'? Return the JSON request.",
    filter_func=valid_json_filter,
)
```

The example above will try to use text-ada-001, gpt-3.5-turbo-instruct, and text-davinci-003 iteratively, until a valid json string is returned or the last config is used. One can also repeat the same model in the list for multiple times (with different seeds) to try one model multiple times for increasing the robustness of the final response.

*Advanced use case: Check this [blogpost](/blog/2023/05/18/GPT-adaptive-humaneval) to find how to improve GPT-4's coding performance from 68% to 90% while reducing the inference cost.*

## Templating

If the provided prompt or message is a template, it will be automatically materialized with a given context. For example,

```python
response = client.create(
    context={"problem": "How many positive integers, not exceeding 100, are multiples of 2 or 3 but not 4?"},
    prompt="{problem} Solve the problem carefully.",
    allow_format_str_template=True,
    **config
)
```

A template is either a format str, like the example above, or a function which produces a str from several input fields, like the example below.

```python
def content(turn, context):
    return "\n".join(
        [
            context[f"user_message_{turn}"],
            context[f"external_info_{turn}"]
        ]
    )

messages = [
    {
        "role": "system",
        "content": "You are a teaching assistant of math.",
    },
    {
        "role": "user",
        "content": partial(content, turn=0),
    },
]
context = {
    "user_message_0": "Could you explain the solution to Problem 1?",
    "external_info_0": "Problem 1: ...",
}

response = client.create(context=context, messages=messages, **config)
messages.append(
    {
        "role": "assistant",
        "content": client.extract_text(response)[0]
    }
)
messages.append(
    {
        "role": "user",
        "content": partial(content, turn=1),
    },
)
context.append(
    {
        "user_message_1": "Why can't we apply Theorem 1 to Equation (2)?",
        "external_info_1": "Theorem 1: ...",
    }
)
response = client.create(context=context, messages=messages, **config)
```
## Logging

When debugging or diagnosing an LLM-based system, it is often convenient to log the API calls and analyze them.

### For openai >= 1

<<<<<<< HEAD
#### Start logging:
```python
import autogen
import autogen.telemetry

autogen.telemetry.start_logging(dbname="YOUR_DB_NAME")
```
dbname is optional, default is `telemetry.db`

#### Stop logging:
```python
autogen.telemetry.stop_logging()
=======
Logging example: [View Notebook](https://github.com/microsoft/autogen/blob/main/notebook/agentchat_logging.ipynb)

#### Start logging:
```python
import autogen.runtime_logging

autogen.runtime_logging.start(logger_type="sqlite", config={"dbname": "YOUR_DB_NAME"})
```
`logger_type` and `config` are both optional. Default logger type is SQLite logger, that's the only one available in autogen at the moment. If you want to customize the database name, you can pass in through config, default is `logs.db`.

#### Stop logging:
```python
autogen.runtime_logging.stop()
>>>>>>> d677b47c
```

#### LLM Runs

AutoGen logging supports OpenAI's llm message schema. Each LLM run is saved in `chat_completions` table includes:
<<<<<<< HEAD
- request
- response
- total cost
=======
- session_id: an unique identifier for the logging session
- invocation_id: an unique identifier for the logging record
- client_id: an unique identifier for the Azure OpenAI/OpenAI client
- request: detailed llm request, see below for an example
- response: detailed llm response, see below for an example
- cost: total cost for the request and response
- start_time
- end_time
>>>>>>> d677b47c

##### Sample Request
```json
{
  "messages":[
    {
      "content":"system_message_1",
      "role":"system"
    },
    {
      "content":"user_message_1",
      "role":"user"
    }
  ],
<<<<<<< HEAD
  "model":"gpt-4"
=======
  "model":"gpt-4",
  "temperature": 0.9
>>>>>>> d677b47c
}
```

##### Sample Response
```json
{
  "id": "id_1",
  "choices": [
    {
      "finish_reason": "stop",
      "index": 0,
      "logprobs": null,
      "message": {
        "content": "assistant_message_1",
        "role": "assistant",
        "function_call": null,
        "tool_calls": null
      }
    }
  ],
  "created": "<timestamp>",
  "model": "gpt-4",
  "object": "chat.completion",
  "system_fingerprint": null,
  "usage": {
    "completion_tokens": 155,
    "prompt_tokens": 53,
    "total_tokens": 208
  }
}
```

Learn more about [request and response format](https://platform.openai.com/docs/api-reference/chat/create)

### For openai < 1

`autogen.Completion` and `autogen.ChatCompletion` offer an easy way to collect the API call histories. For example, to log the chat histories, simply run:
```python
autogen.ChatCompletion.start_logging()
```
The API calls made after this will be automatically logged. They can be retrieved at any time by:
```python
autogen.ChatCompletion.logged_history
```
There is a function that can be used to print usage summary (total cost, and token count usage from each model):
```python
autogen.ChatCompletion.print_usage_summary()
```
To stop logging, use
```python
autogen.ChatCompletion.stop_logging()
```
If one would like to append the history to an existing dict, pass the dict like:
```python
autogen.ChatCompletion.start_logging(history_dict=existing_history_dict)
```
By default, the counter of API calls will be reset at `start_logging()`. If no reset is desired, set `reset_counter=False`.

There are two types of logging formats: compact logging and individual API call logging. The default format is compact.
Set `compact=False` in `start_logging()` to switch.

* Example of a history dict with compact logging.
```python
{
    """
    [
        {
            'role': 'system',
            'content': system_message,
        },
        {
            'role': 'user',
            'content': user_message_1,
        },
        {
            'role': 'assistant',
            'content': assistant_message_1,
        },
        {
            'role': 'user',
            'content': user_message_2,
        },
        {
            'role': 'assistant',
            'content': assistant_message_2,
        },
    ]""": {
        "created_at": [0, 1],
        "cost": [0.1, 0.2],
    }
}
```

* Example of a history dict with individual API call logging.
```python
{
    0: {
        "request": {
            "messages": [
                {
                    "role": "system",
                    "content": system_message,
                },
                {
                    "role": "user",
                    "content": user_message_1,
                }
            ],
            ... # other parameters in the request
        },
        "response": {
            "choices": [
                "messages": {
                    "role": "assistant",
                    "content": assistant_message_1,
                },
            ],
            ... # other fields in the response
        }
    },
    1: {
        "request": {
            "messages": [
                {
                    "role": "system",
                    "content": system_message,
                },
                {
                    "role": "user",
                    "content": user_message_1,
                },
                {
                    "role": "assistant",
                    "content": assistant_message_1,
                },
                {
                    "role": "user",
                    "content": user_message_2,
                },
            ],
            ... # other parameters in the request
        },
        "response": {
            "choices": [
                "messages": {
                    "role": "assistant",
                    "content": assistant_message_2,
                },
            ],
            ... # other fields in the response
        }
    },
}
```

* Example of printing for usage summary
```
Total cost: <cost>
Token count summary for model <model>: prompt_tokens: <count 1>, completion_tokens: <count 2>, total_tokens: <count 3>
```


It can be seen that the individual API call history contains redundant information of the conversation. For a long conversation the degree of redundancy is high.
The compact history is more efficient and the individual API call history contains more details.<|MERGE_RESOLUTION|>--- conflicted
+++ resolved
@@ -374,44 +374,24 @@
 
 ### For openai >= 1
 
-<<<<<<< HEAD
+Logging example: [View Notebook](https://github.com/microsoft/autogen/blob/main/notebook/agentchat_logging.ipynb)
+
 #### Start logging:
 ```python
-import autogen
-import autogen.telemetry
-
-autogen.telemetry.start_logging(dbname="YOUR_DB_NAME")
-```
-dbname is optional, default is `telemetry.db`
+import autogen.runtime_logging
+
+autogen.runtime_logging.start(logger_type="sqlite", config={"dbname": "YOUR_DB_NAME"})
+```
+`logger_type` and `config` are both optional. Default logger type is SQLite logger, that's the only one available in autogen at the moment. If you want to customize the database name, you can pass in through config, default is `logs.db`.
 
 #### Stop logging:
 ```python
-autogen.telemetry.stop_logging()
-=======
-Logging example: [View Notebook](https://github.com/microsoft/autogen/blob/main/notebook/agentchat_logging.ipynb)
-
-#### Start logging:
-```python
-import autogen.runtime_logging
-
-autogen.runtime_logging.start(logger_type="sqlite", config={"dbname": "YOUR_DB_NAME"})
-```
-`logger_type` and `config` are both optional. Default logger type is SQLite logger, that's the only one available in autogen at the moment. If you want to customize the database name, you can pass in through config, default is `logs.db`.
-
-#### Stop logging:
-```python
 autogen.runtime_logging.stop()
->>>>>>> d677b47c
 ```
 
 #### LLM Runs
 
 AutoGen logging supports OpenAI's llm message schema. Each LLM run is saved in `chat_completions` table includes:
-<<<<<<< HEAD
-- request
-- response
-- total cost
-=======
 - session_id: an unique identifier for the logging session
 - invocation_id: an unique identifier for the logging record
 - client_id: an unique identifier for the Azure OpenAI/OpenAI client
@@ -420,7 +400,6 @@
 - cost: total cost for the request and response
 - start_time
 - end_time
->>>>>>> d677b47c
 
 ##### Sample Request
 ```json
@@ -435,12 +414,8 @@
       "role":"user"
     }
   ],
-<<<<<<< HEAD
-  "model":"gpt-4"
-=======
   "model":"gpt-4",
   "temperature": 0.9
->>>>>>> d677b47c
 }
 ```
 
