--- conflicted
+++ resolved
@@ -13,13 +13,8 @@
 yiranwu:
   name: Yiran Wu
   title: PhD student at Pennsylvania State University
-<<<<<<< HEAD
-  url: https://github.com/kevin666aa
-  image_url: https://github.com/kevin666aa.png
-=======
   url: https://github.com/yiranwu0
   image_url: https://github.com/yiranwu0.png
->>>>>>> 23c1dec2
 
 jialeliu:
   name: Jiale Liu
@@ -95,13 +90,8 @@
 
 LinxinS97:
   name: Linxin Song
-<<<<<<< HEAD
-  title: MS student at Waseda University
-  url: https://linxins97.github.io/
-=======
   title: PhD student at the University of Southern California
   url: https://linxins.net
->>>>>>> 23c1dec2
   image_url: https://github.com/LinxinS97.png
 
 skzhang1:
@@ -132,13 +122,9 @@
   name: Yifan Zeng
   title: PhD student at Oregon State University
   url: https://xhmy.github.io/
-<<<<<<< HEAD
-  image_url: https://xhmy.github.io/assets/img/photo.JPG
-=======
   image_url: https://xhmy.github.io/assets/img/photo.JPG
 
 jluey:
   name: James Woffinden-Luey
   title: Senior Research Engineer at Microsoft Research
-  url: https://github.com/jluey1
->>>>>>> 23c1dec2
+  url: https://github.com/jluey1