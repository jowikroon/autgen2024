--- conflicted
+++ resolved
@@ -203,11 +203,7 @@
 
     def log_new_client(
         self,
-<<<<<<< HEAD
-        client: AzureOpenAI | OpenAI | GeminiClient | TogetherClient,
-=======
-        client: AzureOpenAI | OpenAI | GeminiClient | AnthropicClient,
->>>>>>> 32fa709e
+        client: AzureOpenAI | OpenAI | GeminiClient | AnthropicClient | TogetherClient,
         wrapper: OpenAIWrapper,
         init_args: Dict[str, Any],
     ) -> None:
