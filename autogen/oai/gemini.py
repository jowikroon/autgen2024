"""Create a OpenAI-compatible client for Gemini features.


Example:
    llm_config={
        "config_list": [{
            "api_type": "google",
            "model": "gemini-pro",
            "api_key": os.environ.get("GOOGLE_API_KEY"),
            "safety_settings": [
                    {"category": "HARM_CATEGORY_HARASSMENT", "threshold": "BLOCK_ONLY_HIGH"},
                    {"category": "HARM_CATEGORY_HATE_SPEECH", "threshold": "BLOCK_ONLY_HIGH"},
                    {"category": "HARM_CATEGORY_SEXUALLY_EXPLICIT", "threshold": "BLOCK_ONLY_HIGH"},
                    {"category": "HARM_CATEGORY_DANGEROUS_CONTENT", "threshold": "BLOCK_ONLY_HIGH"}
                    ],
            "top_p":0.5,
            "max_tokens": 2048,
            "temperature": 1.0,
            "top_k": 5
            }
    ]}

    agent = autogen.AssistantAgent("my_agent", llm_config=llm_config)

Resources:
- https://ai.google.dev/docs
- https://cloud.google.com/vertex-ai/docs/generative-ai/migrate-from-azure
- https://blog.google/technology/ai/google-gemini-pro-imagen-duet-ai-update/
- https://ai.google.dev/api/python/google/generativeai/ChatSession
"""

from __future__ import annotations

import base64
import copy
import json
import os
import random
import re
import time
import warnings
from io import BytesIO
from typing import Any, Dict, List

import google.generativeai as genai
import requests
<<<<<<< HEAD
from google.ai.generativelanguage import Content, FunctionCall, FunctionDeclaration, FunctionResponse, Part, Tool
=======
import vertexai
from google.ai.generativelanguage import Content, Part
>>>>>>> 5f29d6b9
from google.api_core.exceptions import InternalServerError
from openai.types.chat import ChatCompletion, ChatCompletionMessageToolCall
from openai.types.chat.chat_completion import ChatCompletionMessage, Choice
from openai.types.chat.chat_completion_message_tool_call import Function
from openai.types.completion_usage import CompletionUsage
from PIL import Image
from vertexai.generative_models import Content as VertexAIContent
from vertexai.generative_models import GenerativeModel
from vertexai.generative_models import Part as VertexAIPart


class GeminiClient:
    """Client for Google's Gemini API.

    Please visit this [page](https://github.com/microsoft/autogen/issues/2387) for the roadmap of Gemini integration
    of AutoGen.
    """

    # Mapping, where Key is a term used by Autogen, and Value is a term used by Gemini
    PARAMS_MAPPING = {
        "max_tokens": "max_output_tokens",
        # "n": "candidate_count", # Gemini supports only `n=1`
        "stop_sequences": "stop_sequences",
        "temperature": "temperature",
        "top_p": "top_p",
        "top_k": "top_k",
        "max_output_tokens": "max_output_tokens",
    }

    def _initialize_vartexai(self, **params):
        if "google_application_credentials" in params:
            # Path to JSON Keyfile
            os.environ["GOOGLE_APPLICATION_CREDENTIALS"] = params["google_application_credentials"]
        vertexai_init_args = {}
        if "project_id" in params:
            vertexai_init_args["project"] = params["project_id"]
        if "location" in params:
            vertexai_init_args["location"] = params["location"]
        if vertexai_init_args:
            vertexai.init(**vertexai_init_args)

    def __init__(self, **kwargs):
        """Uses either either api_key for authentication from the LLM config
        (specifying the GOOGLE_API_KEY environment variable also works),
        or follows the Google authentication mechanism for VertexAI in Google Cloud if no api_key is specified,
        where project_id and location can also be passed as parameters. Service account key file can also be used.
        If neither a service account key file, nor the api_key are passed, then the default credentials will be used,
        which could be a personal account if the user is already authenticated in, like in Google Cloud Shell.

        Args:
            api_key (str): The API key for using Gemini.
            google_application_credentials (str): Path to the JSON service account key file of the service account.
            Alternatively, the GOOGLE_APPLICATION_CREDENTIALS environment variable
            can also be set instead of using this argument.
            project_id (str): Google Cloud project id, which is only valid in case no API key is specified.
            location (str): Compute region to be used, like 'us-west1'.
            This parameter is only valid in case no API key is specified.
        """
        self.api_key = kwargs.get("api_key", None)
        if not self.api_key:
            self.api_key = os.getenv("GOOGLE_API_KEY")
            if self.api_key is None:
                self.use_vertexai = True
                self._initialize_vartexai(**kwargs)
            else:
                self.use_vertexai = False
        else:
            self.use_vertexai = False
        if not self.use_vertexai:
            assert ("project_id" not in kwargs) and (
                "location" not in kwargs
            ), "Google Cloud project and compute location cannot be set when using an API Key!"

    def message_retrieval(self, response) -> List:
        """
        Retrieve and return a list of strings or a list of Choice.Message from the response.

        NOTE: if a list of Choice.Message is returned, it currently needs to contain the fields of OpenAI's ChatCompletion Message object,
        since that is expected for function or tool calling in the rest of the codebase at the moment, unless a custom agent is being used.
        """
        return [choice.message for choice in response.choices]

    def cost(self, response) -> float:
        return response.cost

    @staticmethod
    def get_usage(response) -> Dict:
        """Return usage summary of the response using RESPONSE_USAGE_KEYS."""
        # ...  # pragma: no cover
        return {
            "prompt_tokens": response.usage.prompt_tokens,
            "completion_tokens": response.usage.completion_tokens,
            "total_tokens": response.usage.total_tokens,
            "cost": response.cost,
            "model": response.model,
        }

    def create(self, params: Dict) -> ChatCompletion:
        if self.use_vertexai:
            self._initialize_vartexai(**params)
        else:
            assert ("project_id" not in params) and (
                "location" not in params
            ), "Google Cloud project and compute location cannot be set when using an API Key!"
        model_name = params.get("model", "gemini-pro")
        if not model_name:
            raise ValueError(
                "Please provide a model name for the Gemini Client. "
                "You can configurate it in the OAI Config List file. "
                "See this [LLM configuration tutorial](https://microsoft.github.io/autogen/docs/topics/llm_configuration/) for more details."
            )

        params.get("api_type", "google")  # not used
        messages = params.get("messages", [])
        tools = params.get("tools", [])
        stream = params.get("stream", False)
        n_response = params.get("n", 1)

        generation_config = {
            gemini_term: params[autogen_term]
            for autogen_term, gemini_term in self.PARAMS_MAPPING.items()
            if autogen_term in params
        }
        safety_settings = params.get("safety_settings", {})

        if stream:
            warnings.warn(
                "Streaming is not supported for Gemini yet, and it will have no effect. Please set stream=False.",
                UserWarning,
            )

        if n_response > 1:
            warnings.warn("Gemini only supports `n=1` for now. We only generate one response.", UserWarning)

        if "vision" not in model_name:
            # A. create and call the chat model.
<<<<<<< HEAD
            gemini_messages = oai_messages_to_gemini_messages(messages)
            gemini_tools = oai_tools_to_gemini_tools(tools)

            # we use chat model by default
            model = genai.GenerativeModel(
                model_name, generation_config=generation_config, safety_settings=safety_settings, tools=gemini_tools
            )
            genai.configure(api_key=self.api_key)
            chat: genai.ChatSession = model.start_chat(history=gemini_messages[:-1])
=======
            gemini_messages = self._oai_messages_to_gemini_messages(messages)
            if self.use_vertexai:
                model = GenerativeModel(
                    model_name, generation_config=generation_config, safety_settings=safety_settings
                )
            else:
                # we use chat model by default
                model = genai.GenerativeModel(
                    model_name, generation_config=generation_config, safety_settings=safety_settings
                )
                genai.configure(api_key=self.api_key)
            chat = model.start_chat(history=gemini_messages[:-1])
>>>>>>> 5f29d6b9
            max_retries = 5
            for attempt in range(max_retries):
                ans: Content = None
                try:
                    response = chat.send_message(gemini_messages[-1].parts, stream=stream)
                except InternalServerError:
                    delay = 5 * (2**attempt)
                    warnings.warn(
                        f"InternalServerError `500` occurs when calling Gemini's chat model. Retry in {delay} seconds...",
                        UserWarning,
                    )
                    time.sleep(delay)
                except Exception as e:
                    raise RuntimeError(f"Google GenAI exception occurred while calling Gemini API: {e}")
                else:
                    # `ans = response.text` is unstable. Use the following code instead.
                    ans: Content = chat.history[-1]
                    break

            if ans is None:
                raise RuntimeError(f"Fail to get response from Google AI after retrying {attempt + 1} times.")

            prompt_tokens = model.count_tokens(chat.history[:-1]).total_tokens
            completion_tokens = model.count_tokens(contents=Content(parts=ans.parts)).total_tokens
        elif model_name == "gemini-pro-vision":
            # B. handle the vision model
            if self.use_vertexai:
                model = GenerativeModel(
                    model_name, generation_config=generation_config, safety_settings=safety_settings
                )
            else:
                model = genai.GenerativeModel(
                    model_name, generation_config=generation_config, safety_settings=safety_settings
                )
                genai.configure(api_key=self.api_key)
            # Gemini's vision model does not support chat history yet
            # chat = model.start_chat(history=gemini_messages[:-1])
            # response = chat.send_message(gemini_messages[-1])
<<<<<<< HEAD
            user_message = oai_content_to_gemini_content(messages[-1])
=======
            user_message = self._oai_content_to_gemini_content(messages[-1]["content"])
>>>>>>> 5f29d6b9
            if len(messages) > 2:
                warnings.warn(
                    "Warning: Gemini's vision model does not support chat history yet.",
                    "We only use the last message as the prompt.",
                    UserWarning,
                )

            response = model.generate_content(user_message, stream=stream)
            # ans = response.text
<<<<<<< HEAD
            ans: Content = response._result.candidates[0].content
=======
            if self.use_vertexai:
                ans: str = response.candidates[0].content.parts[0].text
            else:
                ans: str = response._result.candidates[0].content.parts[0].text
>>>>>>> 5f29d6b9

            prompt_tokens = model.count_tokens(user_message).total_tokens
            completion_tokens = model.count_tokens(ans.parts[0].text).total_tokens

        # 3. convert output
        choices = gemini_content_to_oai_choices(ans)

        response_oai = ChatCompletion(
            id=str(random.randint(0, 1000)),
            model=model_name,
            created=int(time.time() * 1000),
            object="chat.completion",
            choices=choices,
            usage=CompletionUsage(
                prompt_tokens=prompt_tokens,
                completion_tokens=completion_tokens,
                total_tokens=prompt_tokens + completion_tokens,
            ),
            cost=calculate_gemini_cost(prompt_tokens, completion_tokens, model_name),
        )

        return response_oai

    def _oai_content_to_gemini_content(self, content: Union[str, List]) -> List:
        """Convert content from OAI format to Gemini format"""
        rst = []
        if isinstance(content, str):
            if self.use_vertexai:
                rst.append(VertexAIPart.from_text(content))
            else:
                rst.append(Part(text=content))
            return rst

        assert isinstance(content, list)

        for msg in content:
            if isinstance(msg, dict):
                assert "type" in msg, f"Missing 'type' field in message: {msg}"
                if msg["type"] == "text":
                    if self.use_vertexai:
                        rst.append(VertexAIPart.from_text(text=msg["text"]))
                    else:
                        rst.append(Part(text=msg["text"]))
                elif msg["type"] == "image_url":
                    if self.use_vertexai:
                        img_url = msg["image_url"]["url"]
                        re.match(r"data:image/(?:png|jpeg);base64,", img_url)
                        img = get_image_data(img_url, use_b64=False)
                        # image/png works with jpeg as well
                        img_part = VertexAIPart.from_data(img, mime_type="image/png")
                        rst.append(img_part)
                    else:
                        b64_img = get_image_data(msg["image_url"]["url"])
                        img = _to_pil(b64_img)
                        rst.append(img)
                else:
                    raise ValueError(f"Unsupported message type: {msg['type']}")
            else:
                raise ValueError(f"Unsupported message type: {type(msg)}")
        return rst

<<<<<<< HEAD
def calculate_gemini_cost(input_tokens: int, output_tokens: int, model_name: str) -> float:
    if "1.5-pro" in model_name:
        if (input_tokens + output_tokens) <= 128000:
            # "gemini-1.5-pro"
            # When total tokens is less than 128K cost is $3.5 per million input tokens and $10.5 per million output tokens
            return 3.5 * input_tokens / 1e6 + 10.5 * output_tokens / 1e6
        # "gemini-1.5-pro"
        # Cost is $7 per million input tokens and $21 per million output tokens
        return 7.0 * input_tokens / 1e6 + 21.0 * output_tokens / 1e6

    if "1.5-flash" in model_name:
        if (input_tokens + output_tokens) <= 128000:
            # "gemini-1.5-flash"
            # Cost is $0.35 per million input tokens and $1.05 per million output tokens
            return 0.35 * input_tokens / 1e6 + 1.05 * output_tokens / 1e6
        # "gemini-1.5-flash"
        # When total tokens is less than 128K cost is $0.70 per million input tokens and $2.10 per million output tokens
        return 0.70 * input_tokens / 1e6 + 2.10 * output_tokens / 1e6

    if "gemini-pro" not in model_name and "gemini-1.0-pro" not in model_name:
        warnings.warn(f"Cost calculation is not implemented for model {model_name}. Using Gemini-1.0-Pro.", UserWarning)

    # Cost is $0.5 per million input tokens and $1.5 per million output tokens
    return 0.5 * input_tokens / 1e6 + 1.5 * output_tokens / 1e6


def oai_content_to_gemini_content(message: Dict[str, Any]) -> List:
    """Convert content from OAI format to Gemini format"""
    rst = []
    if isinstance(message, str):
        rst.append(Part(text=message))
        return rst

    if "tool_calls" in message:
        rst.append(
            Part(
                function_call=FunctionCall(
                    name=message["tool_calls"][0]["function"]["name"],
                    args=json.loads(message["tool_calls"][0]["function"]["arguments"]),
                )
            )
        )
        return rst

    if message["role"] == "tool":
        rst.append(
            Part(function_response=FunctionResponse(name=message["name"], response=json.loads(message["content"])))
        )
        return rst

    if isinstance(message["content"], str):
        rst.append(Part(text=message["content"]))
        return rst

    assert isinstance(message["content"], list)

    for msg in message["content"]:
        if isinstance(msg, dict):
            assert "type" in msg, f"Missing 'type' field in message: {msg}"
            if msg["type"] == "text":
                rst.append(Part(text=msg["text"]))
            elif msg["type"] == "image_url":
                b64_img = get_image_data(msg["image_url"]["url"])
                img = _to_pil(b64_img)
                rst.append(img)
=======
    def _concat_parts(self, parts: List[Part]) -> List:
        """Concatenate parts with the same type.
        If two adjacent parts both have the "text" attribute, then it will be joined into one part.
        """
        if not parts:
            return []

        concatenated_parts = []
        previous_part = parts[0]

        for current_part in parts[1:]:
            if previous_part.text != "":
                if self.use_vertexai:
                    previous_part = VertexAIPart.from_text(previous_part.text + current_part.text)
                else:
                    previous_part.text += current_part.text
>>>>>>> 5f29d6b9
            else:
                concatenated_parts.append(previous_part)
                previous_part = current_part

        if previous_part.text == "":
            if self.use_vertexai:
                previous_part = VertexAIPart.from_text("empty")
            else:
                previous_part.text = "empty"  # Empty content is not allowed.
        concatenated_parts.append(previous_part)

        return concatenated_parts

<<<<<<< HEAD
    if len(parts) == 1:
        return parts

    concatenated_parts = []
    previous_part = parts[0]
=======
    def _oai_messages_to_gemini_messages(self, messages: list[Dict[str, Any]]) -> list[dict[str, Any]]:
        """Convert messages from OAI format to Gemini format.
        Make sure the "user" role and "model" role are interleaved.
        Also, make sure the last item is from the "user" role.
        """
        prev_role = None
        rst = []
        curr_parts = []
        for i, message in enumerate(messages):
            parts = self._oai_content_to_gemini_content(message["content"])
            role = "user" if message["role"] in ["user", "system"] else "model"

            if prev_role is None or role == prev_role:
                curr_parts += parts
            elif role != prev_role:
                if self.use_vertexai:
                    rst.append(VertexAIContent(parts=self._concat_parts(curr_parts), role=prev_role))
                else:
                    rst.append(Content(parts=curr_parts, role=prev_role))
            prev_role = role
>>>>>>> 5f29d6b9

        # handle the last message
        if self.use_vertexai:
            rst.append(VertexAIContent(parts=self._concat_parts(curr_parts), role=role))
        else:
<<<<<<< HEAD
            concatenated_parts.append(previous_part)
            previous_part = current_part

    if previous_part.text == "":
        previous_part.text = "empty"  # Empty content is not allowed.
    concatenated_parts.append(previous_part)

    return concatenated_parts


def oai_messages_to_gemini_messages(messages: list[Dict[str, Any]]) -> list[dict[str, Any]]:
    """Convert messages from OAI format to Gemini format.
    Make sure the "user" role and "model" role are interleaved.
    Also, make sure the last item is from the "user" role.
    """
    prev_role = None
    rst = []
    curr_parts = []
    for i, message in enumerate(messages):

        # Since the tool call message does not have the "name" field, we need to find the corresponding tool message.
        if message["role"] == "tool":
            message["name"] = [
                m for m in messages if "tool_calls" in m and m["tool_calls"][0]["id"] == message["tool_call_id"]
            ][0]["tool_calls"][0]["function"]["name"]

        parts = oai_content_to_gemini_content(message)
        role = "user" if message["role"] in ["user", "system"] else "model"

        if prev_role is None or role == prev_role:
            # If the message is a function call or a function response, we need to separate it from the previous message.
            if "function_call" in parts[0] or "function_response" in parts[0]:
                if len(curr_parts) > 1:
                    rst.append(Content(parts=concat_parts(curr_parts), role=prev_role))
                elif len(curr_parts) == 1:
                    rst.append(Content(parts=curr_parts, role=None if curr_parts[0].function_response else role))
                rst.append(Content(parts=parts, role="user" if parts[0].function_response else role))
                rst.append(Content(parts=oai_content_to_gemini_content("continue"), role="model"))
                curr_parts = []
            else:
                curr_parts += parts
        elif role != prev_role:
            if len(curr_parts) > 0:
                rst.append(Content(parts=concat_parts(curr_parts), role=prev_role))
            curr_parts = parts
        prev_role = role

    # handle the last message
    if len(curr_parts) > 0:
        rst.append(Content(parts=concat_parts(curr_parts), role=role))

    # The Gemini is restrict on order of roles, such that
    # 1. The messages should be interleaved between user and model.
    # 2. The last message must be from the user role.
    # We add a dummy message "continue" if the last role is not the user.
    if rst[-1].role != "user":
        rst.append(Content(parts=oai_content_to_gemini_content("continue"), role="user"))
=======
            rst.append(Content(parts=curr_parts, role=role))

        # The Gemini is restrict on order of roles, such that
        # 1. The messages should be interleaved between user and model.
        # 2. The last message must be from the user role.
        # We add a dummy message "continue" if the last role is not the user.
        if rst[-1].role != "user":
            if self.use_vertexai:
                rst.append(VertexAIContent(parts=self._oai_content_to_gemini_content("continue"), role="user"))
            else:
                rst.append(Content(parts=self._oai_content_to_gemini_content("continue"), role="user"))
>>>>>>> 5f29d6b9

        return rst


def oai_tools_to_gemini_tools(tools: List[Dict[str, Any]]) -> List[Tool]:
    """Convert tools from OAI format to Gemini format."""
    function_declarations = []
    for tool in tools:
        function_declaration = FunctionDeclaration(
            name=tool["function"]["name"],
            description=tool["function"]["description"],
            parameters=oai_function_parameters_to_gemini_function_parameters(
                copy.deepcopy(tool["function"]["parameters"])
            ),
        )
        function_declarations.append(function_declaration)
    return [Tool(function_declarations=function_declarations)]


def oai_function_parameters_to_gemini_function_parameters(function_definition: dict[str, any]) -> dict[str, any]:
    """
    Convert OpenAPI function definition parameters to Gemini function parameters definition.
    The type key is renamed to type_ and the value is capitalized.
    """
    function_definition["type_"] = function_definition["type"].upper()
    del function_definition["type"]
    if "properties" in function_definition:
        for key in function_definition["properties"]:
            function_definition["properties"][key] = oai_function_parameters_to_gemini_function_parameters(
                function_definition["properties"][key]
            )
    if "items" in function_definition:
        function_definition["items"] = oai_function_parameters_to_gemini_function_parameters(
            function_definition["items"]
        )
    return function_definition


def gemini_content_to_oai_choices(response: Content) -> List[Choice]:
    """Convert response from Gemini format to OAI format."""
    text = None
    tool_calls = None
    for part in response.parts:
        if part.text:
            text = part.text
        elif part.function_call:
            arguments = Part.to_dict(part)["function_call"]["args"]
            tool_calls = [
                ChatCompletionMessageToolCall(
                    id=str(random.randint(0, 1000)),
                    type="function",
                    function=Function(name=part.function_call.name, arguments=json.dumps(arguments)),
                )
            ]
    message = ChatCompletionMessage(role="assistant", content=text, function_call=None, tool_calls=tool_calls)
    return [Choice(finish_reason="tool_calls" if tool_calls else "stop", index=0, message=message)]


def _to_pil(data: str) -> Image.Image:
    """
    Converts a base64 encoded image data string to a PIL Image object.

    This function first decodes the base64 encoded string to bytes, then creates a BytesIO object from the bytes,
    and finally creates and returns a PIL Image object from the BytesIO object.

    Parameters:
        data (str): The base64 encoded image data string.

    Returns:
        Image.Image: The PIL Image object created from the input data.
    """
    return Image.open(BytesIO(base64.b64decode(data)))


def get_image_data(image_file: str, use_b64=True) -> bytes:
    if image_file.startswith("http://") or image_file.startswith("https://"):
        response = requests.get(image_file)
        content = response.content
    elif re.match(r"data:image/(?:png|jpeg);base64,", image_file):
        return re.sub(r"data:image/(?:png|jpeg);base64,", "", image_file)
    else:
        image = Image.open(image_file).convert("RGB")
        buffered = BytesIO()
        image.save(buffered, format="PNG")
        content = buffered.getvalue()

    if use_b64:
        return base64.b64encode(content).decode("utf-8")
    else:
        return content


def calculate_gemini_cost(input_tokens: int, output_tokens: int, model_name: str) -> float:
    if "1.5" in model_name or "gemini-experimental" in model_name:
        # "gemini-1.5-pro-preview-0409"
        # Cost is $7 per million input tokens and $21 per million output tokens
        return 7.0 * input_tokens / 1e6 + 21.0 * output_tokens / 1e6

    if "gemini-pro" not in model_name and "gemini-1.0-pro" not in model_name:
        warnings.warn(f"Cost calculation is not implemented for model {model_name}. Using Gemini-1.0-Pro.", UserWarning)

    # Cost is $0.5 per million input tokens and $1.5 per million output tokens
    return 0.5 * input_tokens / 1e6 + 1.5 * output_tokens / 1e6<|MERGE_RESOLUTION|>--- conflicted
+++ resolved
@@ -44,19 +44,15 @@
 
 import google.generativeai as genai
 import requests
-<<<<<<< HEAD
 from google.ai.generativelanguage import Content, FunctionCall, FunctionDeclaration, FunctionResponse, Part, Tool
-=======
 import vertexai
-from google.ai.generativelanguage import Content, Part
->>>>>>> 5f29d6b9
 from google.api_core.exceptions import InternalServerError
 from openai.types.chat import ChatCompletion, ChatCompletionMessageToolCall
 from openai.types.chat.chat_completion import ChatCompletionMessage, Choice
 from openai.types.chat.chat_completion_message_tool_call import Function
 from openai.types.completion_usage import CompletionUsage
 from PIL import Image
-from vertexai.generative_models import Content as VertexAIContent
+from vertexai.generative_models import Content as VertexAIContent, FunctionDeclaration as VertexAIFunctionDeclaration, Tool as VertexAITool
 from vertexai.generative_models import GenerativeModel
 from vertexai.generative_models import Part as VertexAIPart
 
@@ -186,30 +182,19 @@
 
         if "vision" not in model_name:
             # A. create and call the chat model.
-<<<<<<< HEAD
-            gemini_messages = oai_messages_to_gemini_messages(messages)
-            gemini_tools = oai_tools_to_gemini_tools(tools)
-
-            # we use chat model by default
-            model = genai.GenerativeModel(
-                model_name, generation_config=generation_config, safety_settings=safety_settings, tools=gemini_tools
-            )
-            genai.configure(api_key=self.api_key)
-            chat: genai.ChatSession = model.start_chat(history=gemini_messages[:-1])
-=======
             gemini_messages = self._oai_messages_to_gemini_messages(messages)
+            gemini_tools = self._oai_tools_to_gemini_tools(tools)
             if self.use_vertexai:
                 model = GenerativeModel(
-                    model_name, generation_config=generation_config, safety_settings=safety_settings
+                    model_name, generation_config=generation_config, safety_settings=safety_settings, tools=gemini_tools
                 )
             else:
                 # we use chat model by default
                 model = genai.GenerativeModel(
-                    model_name, generation_config=generation_config, safety_settings=safety_settings
+                    model_name, generation_config=generation_config, safety_settings=safety_settings, tools=gemini_tools
                 )
                 genai.configure(api_key=self.api_key)
             chat = model.start_chat(history=gemini_messages[:-1])
->>>>>>> 5f29d6b9
             max_retries = 5
             for attempt in range(max_retries):
                 ans: Content = None
@@ -233,7 +218,10 @@
                 raise RuntimeError(f"Fail to get response from Google AI after retrying {attempt + 1} times.")
 
             prompt_tokens = model.count_tokens(chat.history[:-1]).total_tokens
-            completion_tokens = model.count_tokens(contents=Content(parts=ans.parts)).total_tokens
+            if self.use_vertexai:
+                completion_tokens = model.count_tokens(contents=VertexAIContent(parts=ans.parts)).total_tokens
+            else:
+                completion_tokens = model.count_tokens(contents=Content(parts=ans.parts)).total_tokens
         elif model_name == "gemini-pro-vision":
             # B. handle the vision model
             if self.use_vertexai:
@@ -248,11 +236,7 @@
             # Gemini's vision model does not support chat history yet
             # chat = model.start_chat(history=gemini_messages[:-1])
             # response = chat.send_message(gemini_messages[-1])
-<<<<<<< HEAD
-            user_message = oai_content_to_gemini_content(messages[-1])
-=======
-            user_message = self._oai_content_to_gemini_content(messages[-1]["content"])
->>>>>>> 5f29d6b9
+            user_message = self._oai_content_to_gemini_content(messages[-1])
             if len(messages) > 2:
                 warnings.warn(
                     "Warning: Gemini's vision model does not support chat history yet.",
@@ -262,20 +246,16 @@
 
             response = model.generate_content(user_message, stream=stream)
             # ans = response.text
-<<<<<<< HEAD
-            ans: Content = response._result.candidates[0].content
-=======
             if self.use_vertexai:
                 ans: str = response.candidates[0].content.parts[0].text
             else:
-                ans: str = response._result.candidates[0].content.parts[0].text
->>>>>>> 5f29d6b9
+                ans: Content = response._result.candidates[0].content
 
             prompt_tokens = model.count_tokens(user_message).total_tokens
             completion_tokens = model.count_tokens(ans.parts[0].text).total_tokens
 
         # 3. convert output
-        choices = gemini_content_to_oai_choices(ans)
+        choices = self._gemini_content_to_oai_choices(ans)
 
         response_oai = ChatCompletion(
             id=str(random.randint(0, 1000)),
@@ -288,29 +268,67 @@
                 completion_tokens=completion_tokens,
                 total_tokens=prompt_tokens + completion_tokens,
             ),
-            cost=calculate_gemini_cost(prompt_tokens, completion_tokens, model_name),
+            cost=self._calculate_gemini_cost(prompt_tokens, completion_tokens, model_name),
         )
 
         return response_oai
-
-    def _oai_content_to_gemini_content(self, content: Union[str, List]) -> List:
+    
+    def _oai_content_to_gemini_content(self, message: Dict[str, Any]) -> List:
         """Convert content from OAI format to Gemini format"""
         rst = []
-        if isinstance(content, str):
-            if self.use_vertexai:
-                rst.append(VertexAIPart.from_text(content))
-            else:
-                rst.append(Part(text=content))
+        if isinstance(message, str):
+            if self.use_vertexai:
+                rst.append(VertexAIPart.from_text(message))
+            else:
+                rst.append(Part(text=message))
             return rst
 
-        assert isinstance(content, list)
-
-        for msg in content:
+        if "tool_calls" in message:
+            if self.use_vertexai:
+                rst.append(VertexAIPart.from_dict({
+                    "functionCall": {
+                        "name": message["tool_calls"][0]["function"]["name"],
+                        "args": json.loads(message["tool_calls"][0]["function"]["arguments"])
+                    }
+                }))
+            else:
+                rst.append(
+                    Part(
+                        function_call=FunctionCall(
+                            name=message["tool_calls"][0]["function"]["name"],
+                            args=json.loads(message["tool_calls"][0]["function"]["arguments"]),
+                        )
+                    )
+                )
+            return rst
+
+        if message["role"] == "tool":
+            if self.use_vertexai:
+                rst.append(VertexAIPart.from_function_response(
+                    name=message["name"],
+                    response=json.loads(message["content"])
+                ))
+            else:
+                rst.append(
+                    Part(function_response=FunctionResponse(name=message["name"], response=json.loads(message["content"])))
+                )
+            return rst
+
+        if isinstance(message["content"], str):
+            if self.use_vertexai:
+                rst.append(VertexAIPart.from_text(message["content"]))
+            else:
+                rst.append(Part(text=message["content"]))
+            return rst
+
+        assert isinstance(message["content"], list)
+
+        for msg in message["content"]:
             if isinstance(msg, dict):
                 assert "type" in msg, f"Missing 'type' field in message: {msg}"
                 if msg["type"] == "text":
                     if self.use_vertexai:
-                        rst.append(VertexAIPart.from_text(text=msg["text"]))
+                        rst.append(VertexAIPart.from_text(msg["text"]))
                     else:
                         rst.append(Part(text=msg["text"]))
                 elif msg["type"] == "image_url":
@@ -331,73 +349,32 @@
                 raise ValueError(f"Unsupported message type: {type(msg)}")
         return rst
 
-<<<<<<< HEAD
-def calculate_gemini_cost(input_tokens: int, output_tokens: int, model_name: str) -> float:
-    if "1.5-pro" in model_name:
-        if (input_tokens + output_tokens) <= 128000:
+    def _calculate_gemini_cost(self, input_tokens: int, output_tokens: int, model_name: str) -> float:
+        if "1.5-pro" in model_name:
+            if (input_tokens + output_tokens) <= 128000:
+                # "gemini-1.5-pro"
+                # When total tokens is less than 128K cost is $3.5 per million input tokens and $10.5 per million output tokens
+                return 3.5 * input_tokens / 1e6 + 10.5 * output_tokens / 1e6
             # "gemini-1.5-pro"
-            # When total tokens is less than 128K cost is $3.5 per million input tokens and $10.5 per million output tokens
-            return 3.5 * input_tokens / 1e6 + 10.5 * output_tokens / 1e6
-        # "gemini-1.5-pro"
-        # Cost is $7 per million input tokens and $21 per million output tokens
-        return 7.0 * input_tokens / 1e6 + 21.0 * output_tokens / 1e6
-
-    if "1.5-flash" in model_name:
-        if (input_tokens + output_tokens) <= 128000:
+            # Cost is $7 per million input tokens and $21 per million output tokens
+            return 7.0 * input_tokens / 1e6 + 21.0 * output_tokens / 1e6
+
+        if "1.5-flash" in model_name:
+            if (input_tokens + output_tokens) <= 128000:
+                # "gemini-1.5-flash"
+                # Cost is $0.35 per million input tokens and $1.05 per million output tokens
+                return 0.35 * input_tokens / 1e6 + 1.05 * output_tokens / 1e6
             # "gemini-1.5-flash"
-            # Cost is $0.35 per million input tokens and $1.05 per million output tokens
-            return 0.35 * input_tokens / 1e6 + 1.05 * output_tokens / 1e6
-        # "gemini-1.5-flash"
-        # When total tokens is less than 128K cost is $0.70 per million input tokens and $2.10 per million output tokens
-        return 0.70 * input_tokens / 1e6 + 2.10 * output_tokens / 1e6
-
-    if "gemini-pro" not in model_name and "gemini-1.0-pro" not in model_name:
-        warnings.warn(f"Cost calculation is not implemented for model {model_name}. Using Gemini-1.0-Pro.", UserWarning)
-
-    # Cost is $0.5 per million input tokens and $1.5 per million output tokens
-    return 0.5 * input_tokens / 1e6 + 1.5 * output_tokens / 1e6
-
-
-def oai_content_to_gemini_content(message: Dict[str, Any]) -> List:
-    """Convert content from OAI format to Gemini format"""
-    rst = []
-    if isinstance(message, str):
-        rst.append(Part(text=message))
-        return rst
-
-    if "tool_calls" in message:
-        rst.append(
-            Part(
-                function_call=FunctionCall(
-                    name=message["tool_calls"][0]["function"]["name"],
-                    args=json.loads(message["tool_calls"][0]["function"]["arguments"]),
-                )
-            )
-        )
-        return rst
-
-    if message["role"] == "tool":
-        rst.append(
-            Part(function_response=FunctionResponse(name=message["name"], response=json.loads(message["content"])))
-        )
-        return rst
-
-    if isinstance(message["content"], str):
-        rst.append(Part(text=message["content"]))
-        return rst
-
-    assert isinstance(message["content"], list)
-
-    for msg in message["content"]:
-        if isinstance(msg, dict):
-            assert "type" in msg, f"Missing 'type' field in message: {msg}"
-            if msg["type"] == "text":
-                rst.append(Part(text=msg["text"]))
-            elif msg["type"] == "image_url":
-                b64_img = get_image_data(msg["image_url"]["url"])
-                img = _to_pil(b64_img)
-                rst.append(img)
-=======
+            # When total tokens is less than 128K cost is $0.70 per million input tokens and $2.10 per million output tokens
+            return 0.70 * input_tokens / 1e6 + 2.10 * output_tokens / 1e6
+
+        if "gemini-pro" not in model_name and "gemini-1.0-pro" not in model_name:
+            warnings.warn(f"Cost calculation is not implemented for model {model_name}. Using Gemini-1.0-Pro.", UserWarning)
+
+        # Cost is $0.5 per million input tokens and $1.5 per million output tokens
+        return 0.5 * input_tokens / 1e6 + 1.5 * output_tokens / 1e6
+
+
     def _concat_parts(self, parts: List[Part]) -> List:
         """Concatenate parts with the same type.
         If two adjacent parts both have the "text" attribute, then it will be joined into one part.
@@ -414,7 +391,6 @@
                     previous_part = VertexAIPart.from_text(previous_part.text + current_part.text)
                 else:
                     previous_part.text += current_part.text
->>>>>>> 5f29d6b9
             else:
                 concatenated_parts.append(previous_part)
                 previous_part = current_part
@@ -427,14 +403,7 @@
         concatenated_parts.append(previous_part)
 
         return concatenated_parts
-
-<<<<<<< HEAD
-    if len(parts) == 1:
-        return parts
-
-    concatenated_parts = []
-    previous_part = parts[0]
-=======
+    
     def _oai_messages_to_gemini_messages(self, messages: list[Dict[str, Any]]) -> list[dict[str, Any]]:
         """Convert messages from OAI format to Gemini format.
         Make sure the "user" role and "model" role are interleaved.
@@ -444,83 +413,55 @@
         rst = []
         curr_parts = []
         for i, message in enumerate(messages):
-            parts = self._oai_content_to_gemini_content(message["content"])
+
+            # Since the tool call message does not have the "name" field, we need to find the corresponding tool message.
+            if message["role"] == "tool":
+                message["name"] = [
+                    m for m in messages if "tool_calls" in m and m["tool_calls"][0]["id"] == message["tool_call_id"]
+                ][0]["tool_calls"][0]["function"]["name"]
+
+            parts = self._oai_content_to_gemini_content(message)
             role = "user" if message["role"] in ["user", "system"] else "model"
 
             if prev_role is None or role == prev_role:
-                curr_parts += parts
+                # If the message is a function call or a function response, we need to separate it from the previous message.
+                if self.use_vertexai:
+                    if parts[0].function_call or parts[0].function_response:
+                        if len(curr_parts) > 1:
+                            rst.append(VertexAIContent(parts=self._concat_parts(curr_parts), role=prev_role))
+                        elif len(curr_parts) == 1:
+                            rst.append(VertexAIContent(parts=curr_parts, role=None if curr_parts[0].function_response else role))
+                        rst.append(VertexAIContent(parts=parts, role="user" if parts[0].function_response else role))
+                        rst.append(VertexAIContent(parts=self._oai_content_to_gemini_content("continue"), role="model"))
+                        curr_parts = []
+                    else:
+                        curr_parts += parts
+                else:
+                    if "function_call" in parts[0] or "function_response" in parts[0]:
+                        if len(curr_parts) > 1:
+                            rst.append(Content(parts=self._concat_parts(curr_parts), role=prev_role))
+                        elif len(curr_parts) == 1:
+                            rst.append(Content(parts=curr_parts, role=None if curr_parts[0].function_response else role))
+                        rst.append(Content(parts=parts, role="user" if parts[0].function_response else role))
+                        rst.append(Content(parts=self._oai_content_to_gemini_content("continue"), role="model"))
+                        curr_parts = []
+                    else:
+                        curr_parts += parts
             elif role != prev_role:
-                if self.use_vertexai:
-                    rst.append(VertexAIContent(parts=self._concat_parts(curr_parts), role=prev_role))
-                else:
-                    rst.append(Content(parts=curr_parts, role=prev_role))
+                if len(curr_parts) > 0:
+                    if self.use_vertexai:
+                        rst.append(VertexAIContent(parts=self._concat_parts(curr_parts), role=prev_role))
+                    else:
+                        rst.append(Content(parts=self._concat_parts(curr_parts), role=prev_role))
+                curr_parts = parts
             prev_role = role
->>>>>>> 5f29d6b9
 
         # handle the last message
-        if self.use_vertexai:
-            rst.append(VertexAIContent(parts=self._concat_parts(curr_parts), role=role))
-        else:
-<<<<<<< HEAD
-            concatenated_parts.append(previous_part)
-            previous_part = current_part
-
-    if previous_part.text == "":
-        previous_part.text = "empty"  # Empty content is not allowed.
-    concatenated_parts.append(previous_part)
-
-    return concatenated_parts
-
-
-def oai_messages_to_gemini_messages(messages: list[Dict[str, Any]]) -> list[dict[str, Any]]:
-    """Convert messages from OAI format to Gemini format.
-    Make sure the "user" role and "model" role are interleaved.
-    Also, make sure the last item is from the "user" role.
-    """
-    prev_role = None
-    rst = []
-    curr_parts = []
-    for i, message in enumerate(messages):
-
-        # Since the tool call message does not have the "name" field, we need to find the corresponding tool message.
-        if message["role"] == "tool":
-            message["name"] = [
-                m for m in messages if "tool_calls" in m and m["tool_calls"][0]["id"] == message["tool_call_id"]
-            ][0]["tool_calls"][0]["function"]["name"]
-
-        parts = oai_content_to_gemini_content(message)
-        role = "user" if message["role"] in ["user", "system"] else "model"
-
-        if prev_role is None or role == prev_role:
-            # If the message is a function call or a function response, we need to separate it from the previous message.
-            if "function_call" in parts[0] or "function_response" in parts[0]:
-                if len(curr_parts) > 1:
-                    rst.append(Content(parts=concat_parts(curr_parts), role=prev_role))
-                elif len(curr_parts) == 1:
-                    rst.append(Content(parts=curr_parts, role=None if curr_parts[0].function_response else role))
-                rst.append(Content(parts=parts, role="user" if parts[0].function_response else role))
-                rst.append(Content(parts=oai_content_to_gemini_content("continue"), role="model"))
-                curr_parts = []
-            else:
-                curr_parts += parts
-        elif role != prev_role:
-            if len(curr_parts) > 0:
-                rst.append(Content(parts=concat_parts(curr_parts), role=prev_role))
-            curr_parts = parts
-        prev_role = role
-
-    # handle the last message
-    if len(curr_parts) > 0:
-        rst.append(Content(parts=concat_parts(curr_parts), role=role))
-
-    # The Gemini is restrict on order of roles, such that
-    # 1. The messages should be interleaved between user and model.
-    # 2. The last message must be from the user role.
-    # We add a dummy message "continue" if the last role is not the user.
-    if rst[-1].role != "user":
-        rst.append(Content(parts=oai_content_to_gemini_content("continue"), role="user"))
-=======
-            rst.append(Content(parts=curr_parts, role=role))
+        if len(curr_parts) > 0:
+            if self.use_vertexai:
+                rst.append(VertexAIContent(parts=self._concat_parts(curr_parts), role=role))
+            else:
+                rst.append(Content(parts=self._concat_parts(curr_parts), role=role))
 
         # The Gemini is restrict on order of roles, such that
         # 1. The messages should be interleaved between user and model.
@@ -531,63 +472,76 @@
                 rst.append(VertexAIContent(parts=self._oai_content_to_gemini_content("continue"), role="user"))
             else:
                 rst.append(Content(parts=self._oai_content_to_gemini_content("continue"), role="user"))
->>>>>>> 5f29d6b9
 
         return rst
-
-
-def oai_tools_to_gemini_tools(tools: List[Dict[str, Any]]) -> List[Tool]:
-    """Convert tools from OAI format to Gemini format."""
-    function_declarations = []
-    for tool in tools:
-        function_declaration = FunctionDeclaration(
-            name=tool["function"]["name"],
-            description=tool["function"]["description"],
-            parameters=oai_function_parameters_to_gemini_function_parameters(
-                copy.deepcopy(tool["function"]["parameters"])
-            ),
-        )
-        function_declarations.append(function_declaration)
-    return [Tool(function_declarations=function_declarations)]
-
-
-def oai_function_parameters_to_gemini_function_parameters(function_definition: dict[str, any]) -> dict[str, any]:
-    """
-    Convert OpenAPI function definition parameters to Gemini function parameters definition.
-    The type key is renamed to type_ and the value is capitalized.
-    """
-    function_definition["type_"] = function_definition["type"].upper()
-    del function_definition["type"]
-    if "properties" in function_definition:
-        for key in function_definition["properties"]:
-            function_definition["properties"][key] = oai_function_parameters_to_gemini_function_parameters(
-                function_definition["properties"][key]
+    
+    def _oai_tools_to_gemini_tools(self, tools: List[Dict[str, Any]]) -> List[Tool]:
+        """Convert tools from OAI format to Gemini format."""
+        if len(tools) == 0:
+            return None
+        function_declarations = []
+        for tool in tools:
+            if self.use_vertexai:
+                function_declaration = VertexAIFunctionDeclaration(
+                    name=tool["function"]["name"],
+                    description=tool["function"]["description"],
+                    parameters=tool["function"]["parameters"]
+                )
+            else:
+                function_declaration = FunctionDeclaration(
+                    name=tool["function"]["name"],
+                    description=tool["function"]["description"],
+                    parameters=self._oai_function_parameters_to_gemini_function_parameters(
+                        copy.deepcopy(tool["function"]["parameters"])
+                    ),
+                )
+            function_declarations.append(function_declaration)
+        if self.use_vertexai:
+            return [VertexAITool(function_declarations=function_declarations)]
+        else:
+            return [Tool(function_declarations=function_declarations)]
+
+
+    def _oai_function_parameters_to_gemini_function_parameters(self, function_definition: dict[str, any]) -> dict[str, any]:
+        """
+        Convert OpenAPI function definition parameters to Gemini function parameters definition.
+        The type key is renamed to type_ and the value is capitalized.
+        """
+        function_definition["type_"] = function_definition["type"].upper()
+        del function_definition["type"]
+        if "properties" in function_definition:
+            for key in function_definition["properties"]:
+                function_definition["properties"][key] = self._oai_function_parameters_to_gemini_function_parameters(
+                    function_definition["properties"][key]
+                )
+        if "items" in function_definition:
+            function_definition["items"] = self._oai_function_parameters_to_gemini_function_parameters(
+                function_definition["items"]
             )
-    if "items" in function_definition:
-        function_definition["items"] = oai_function_parameters_to_gemini_function_parameters(
-            function_definition["items"]
-        )
-    return function_definition
-
-
-def gemini_content_to_oai_choices(response: Content) -> List[Choice]:
-    """Convert response from Gemini format to OAI format."""
-    text = None
-    tool_calls = None
-    for part in response.parts:
-        if part.text:
-            text = part.text
-        elif part.function_call:
-            arguments = Part.to_dict(part)["function_call"]["args"]
-            tool_calls = [
-                ChatCompletionMessageToolCall(
-                    id=str(random.randint(0, 1000)),
-                    type="function",
-                    function=Function(name=part.function_call.name, arguments=json.dumps(arguments)),
-                )
-            ]
-    message = ChatCompletionMessage(role="assistant", content=text, function_call=None, tool_calls=tool_calls)
-    return [Choice(finish_reason="tool_calls" if tool_calls else "stop", index=0, message=message)]
+        return function_definition
+
+
+    def _gemini_content_to_oai_choices(self, response: Content) -> List[Choice]:
+        """Convert response from Gemini format to OAI format."""
+        text = None
+        tool_calls = None
+        for part in response.parts:
+            if part.function_call:
+                arguments = VertexAIPart.to_dict(part)["function_call"]["args"] if self.use_vertexai else Part.to_dict(part)["function_call"]["args"]
+                tool_calls = [
+                    ChatCompletionMessageToolCall(
+                        id=str(random.randint(0, 1000)),
+                        type="function",
+                        function=Function(
+                            name=part.function_call.name,
+                            arguments=json.dumps(arguments)
+                        ),
+                    )
+                ]
+            elif part.text:
+                text = part.text
+        message = ChatCompletionMessage(role="assistant", content=text, function_call=None, tool_calls=tool_calls)
+        return [Choice(finish_reason="tool_calls" if tool_calls else "stop", index=0, message=message)]
 
 
 def _to_pil(data: str) -> Image.Image:
@@ -621,17 +575,4 @@
     if use_b64:
         return base64.b64encode(content).decode("utf-8")
     else:
-        return content
-
-
-def calculate_gemini_cost(input_tokens: int, output_tokens: int, model_name: str) -> float:
-    if "1.5" in model_name or "gemini-experimental" in model_name:
-        # "gemini-1.5-pro-preview-0409"
-        # Cost is $7 per million input tokens and $21 per million output tokens
-        return 7.0 * input_tokens / 1e6 + 21.0 * output_tokens / 1e6
-
-    if "gemini-pro" not in model_name and "gemini-1.0-pro" not in model_name:
-        warnings.warn(f"Cost calculation is not implemented for model {model_name}. Using Gemini-1.0-Pro.", UserWarning)
-
-    # Cost is $0.5 per million input tokens and $1.5 per million output tokens
-    return 0.5 * input_tokens / 1e6 + 1.5 * output_tokens / 1e6+        return content