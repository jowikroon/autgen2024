import json
import logging
import re
from typing import Dict, List, Union

import tiktoken

logger = logging.getLogger(__name__)


def get_max_token_limit(model: str = "gpt-3.5-turbo-0613") -> int:
    # Handle common azure model names/aliases
    model = re.sub(r"^gpt\-?35", "gpt-3.5", model)
    model = re.sub(r"^gpt4", "gpt-4", model)

    max_token_limit = {
        "gpt-3.5-turbo": 16385,
        "gpt-3.5-turbo-0125": 16385,
        "gpt-3.5-turbo-0301": 4096,
        "gpt-3.5-turbo-0613": 4096,
        "gpt-3.5-turbo-instruct": 4096,
        "gpt-3.5-turbo-16k": 16385,
        "gpt-3.5-turbo-16k-0613": 16385,
        "gpt-3.5-turbo-1106": 16385,
        "gpt-4": 8192,
        "gpt-4-turbo": 128000,
        "gpt-4-turbo-2024-04-09": 128000,
        "gpt-4-32k": 32768,
        "gpt-4-32k-0314": 32768,  # deprecate in Sep
        "gpt-4-0314": 8192,  # deprecate in Sep
        "gpt-4-0613": 8192,
        "gpt-4-32k-0613": 32768,
        "gpt-4-1106-preview": 128000,
        "gpt-4-0125-preview": 128000,
        "gpt-4-turbo-preview": 128000,
        "gpt-4-vision-preview": 128000,
        "gpt-4o": 128000,
        "gpt-4o-2024-05-13": 128000,
    }
    return max_token_limit[model]


def percentile_used(input, model="gpt-3.5-turbo-0613"):
    return count_token(input) / get_max_token_limit(model)


def token_left(input: Union[str, List, Dict], model="gpt-3.5-turbo-0613") -> int:
    """Count number of tokens left for an OpenAI model.

    Args:
        input: (str, list, dict): Input to the model.
        model: (str): Model name.

    Returns:
        int: Number of tokens left that the model can use for completion.
    """
    return get_max_token_limit(model) - count_token(input, model=model)


def count_token(input: Union[str, List, Dict], model: str = "gpt-3.5-turbo-0613") -> int:
    """Count number of tokens used by an OpenAI model.
    Args:
        input: (str, list, dict): Input to the model.
        model: (str): Model name.

    Returns:
        int: Number of tokens from the input.
    """
    if isinstance(input, str):
        return _num_token_from_text(input, model=model)
    elif isinstance(input, list) or isinstance(input, dict):
        return _num_token_from_messages(input, model=model)
    else:
        raise ValueError(f"input must be str, list or dict, but we got {type(input)}")


def _num_token_from_text(text: str, model: str = "gpt-3.5-turbo-0613"):
    """Return the number of tokens used by a string."""
    try:
        encoding = tiktoken.encoding_for_model(model)
    except KeyError:
        logger.warning(f"Model {model} not found. Using cl100k_base encoding.")
        encoding = tiktoken.get_encoding("cl100k_base")
    return len(encoding.encode(text))


def _num_token_from_messages(messages: Union[List, Dict], model="gpt-3.5-turbo-0613"):
    """Return the number of tokens used by a list of messages.

    retrieved from https://github.com/openai/openai-cookbook/blob/main/examples/How_to_count_tokens_with_tiktoken.ipynb/
    """
    if isinstance(messages, dict):
        messages = [messages]

    try:
        encoding = tiktoken.encoding_for_model(model)
    except KeyError:
        print("Warning: model not found. Using cl100k_base encoding.")
        encoding = tiktoken.get_encoding("cl100k_base")
    if model in {
        "gpt-3.5-turbo-0613",
        "gpt-3.5-turbo-16k-0613",
        "gpt-4-0314",
        "gpt-4-32k-0314",
        "gpt-4-0613",
        "gpt-4-32k-0613",
    }:
        tokens_per_message = 3
        tokens_per_name = 1
    elif model == "gpt-3.5-turbo-0301":
        tokens_per_message = 4  # every message follows <|start|>{role/name}\n{content}<|end|>\n
        tokens_per_name = -1  # if there's a name, the role is omitted
    elif "gpt-3.5-turbo" in model:
        logger.info("gpt-3.5-turbo may update over time. Returning num tokens assuming gpt-3.5-turbo-0613.")
        return _num_token_from_messages(messages, model="gpt-3.5-turbo-0613")
    elif "gpt-4" in model:
        logger.info("gpt-4 may update over time. Returning num tokens assuming gpt-4-0613.")
        return _num_token_from_messages(messages, model="gpt-4-0613")
    elif "gemini" in model:
        logger.info("Gemini is not supported in tiktoken. Returning num tokens assuming gpt-4-0613.")
        return _num_token_from_messages(messages, model="gpt-4-0613")
<<<<<<< HEAD
    elif "mistral-" in model or "mixtral-" in model:
        logger.info("Mistral.AI models are not supported in tiktoken. Returning num tokens assuming gpt-4-0613.")
=======
    elif "claude" in model:
        logger.info("Claude is not supported in tiktoken. Returning num tokens assuming gpt-4-0613.")
>>>>>>> 32fa709e
        return _num_token_from_messages(messages, model="gpt-4-0613")
    else:
        raise NotImplementedError(
            f"""_num_token_from_messages() is not implemented for model {model}. See https://github.com/openai/openai-python/blob/main/chatml.md for information on how messages are converted to tokens."""
        )
    num_tokens = 0
    for message in messages:
        num_tokens += tokens_per_message
        for key, value in message.items():
            if value is None:
                continue

            # function calls
            if not isinstance(value, str):
                try:
                    value = json.dumps(value)
                except TypeError:
                    logger.warning(
                        f"Value {value} is not a string and cannot be converted to json. It is a type: {type(value)} Skipping."
                    )
                    continue

            num_tokens += len(encoding.encode(value))
            if key == "name":
                num_tokens += tokens_per_name
    num_tokens += 3  # every reply is primed with <|start|>assistant<|message|>
    return num_tokens


def num_tokens_from_functions(functions, model="gpt-3.5-turbo-0613") -> int:
    """Return the number of tokens used by a list of functions.

    Args:
        functions: (list): List of function descriptions that will be passed in model.
        model: (str): Model name.

    Returns:
        int: Number of tokens from the function descriptions.
    """
    try:
        encoding = tiktoken.encoding_for_model(model)
    except KeyError:
        print("Warning: model not found. Using cl100k_base encoding.")
        encoding = tiktoken.get_encoding("cl100k_base")

    num_tokens = 0
    for function in functions:
        function_tokens = len(encoding.encode(function["name"]))
        function_tokens += len(encoding.encode(function["description"]))
        function_tokens -= 2
        if "parameters" in function:
            parameters = function["parameters"]
            if "properties" in parameters:
                for propertiesKey in parameters["properties"]:
                    function_tokens += len(encoding.encode(propertiesKey))
                    v = parameters["properties"][propertiesKey]
                    for field in v:
                        if field == "type":
                            function_tokens += 2
                            function_tokens += len(encoding.encode(v["type"]))
                        elif field == "description":
                            function_tokens += 2
                            function_tokens += len(encoding.encode(v["description"]))
                        elif field == "enum":
                            function_tokens -= 3
                            for o in v["enum"]:
                                function_tokens += 3
                                function_tokens += len(encoding.encode(o))
                        else:
                            print(f"Warning: not supported field {field}")
                function_tokens += 11
                if len(parameters["properties"]) == 0:
                    function_tokens -= 2

        num_tokens += function_tokens

    num_tokens += 12
    return num_tokens<|MERGE_RESOLUTION|>--- conflicted
+++ resolved
@@ -119,13 +119,11 @@
     elif "gemini" in model:
         logger.info("Gemini is not supported in tiktoken. Returning num tokens assuming gpt-4-0613.")
         return _num_token_from_messages(messages, model="gpt-4-0613")
-<<<<<<< HEAD
+    elif "claude" in model:
+        logger.info("Claude is not supported in tiktoken. Returning num tokens assuming gpt-4-0613.")
+        return _num_token_from_messages(messages, model="gpt-4-0613")
     elif "mistral-" in model or "mixtral-" in model:
         logger.info("Mistral.AI models are not supported in tiktoken. Returning num tokens assuming gpt-4-0613.")
-=======
-    elif "claude" in model:
-        logger.info("Claude is not supported in tiktoken. Returning num tokens assuming gpt-4-0613.")
->>>>>>> 32fa709e
         return _num_token_from_messages(messages, model="gpt-4-0613")
     else:
         raise NotImplementedError(
