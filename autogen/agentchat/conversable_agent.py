import asyncio
import copy
import functools
import inspect
import json
import logging
import re
from collections import defaultdict
from typing import Any, Callable, Dict, List, Literal, Optional, Tuple, Type, TypeVar, Union
import warnings
from openai import BadRequestError

from autogen.exception_utils import CarryoverType, SenderRequired

from ..coding.base import CodeExecutor
from ..coding.factory import CodeExecutorFactory

from ..oai.client import OpenAIWrapper, ModelClient
from ..runtime_logging import logging_enabled, log_new_agent
from ..cache.cache import Cache
from ..code_utils import (
    UNKNOWN,
    content_str,
    check_can_use_docker_or_throw,
    decide_use_docker,
    execute_code,
    extract_code,
    infer_lang,
)
from .utils import gather_usage_summary, consolidate_chat_info
from .chat import ChatResult, initiate_chats, a_initiate_chats


from ..function_utils import get_function_schema, load_basemodels_if_needed, serialize_to_str
from .agent import Agent, LLMAgent
from .._pydantic import model_dump

try:
    from termcolor import colored
except ImportError:

    def colored(x, *args, **kwargs):
        return x


__all__ = ("ConversableAgent",)

logger = logging.getLogger(__name__)

F = TypeVar("F", bound=Callable[..., Any])


class ConversableAgent(LLMAgent):
    """(In preview) A class for generic conversable agents which can be configured as assistant or user proxy.

    After receiving each message, the agent will send a reply to the sender unless the msg is a termination msg.
    For example, AssistantAgent and UserProxyAgent are subclasses of this class,
    configured with different default settings.

    To modify auto reply, override `generate_reply` method.
    To disable/enable human response in every turn, set `human_input_mode` to "NEVER" or "ALWAYS".
    To modify the way to get human input, override `get_human_input` method.
    To modify the way to execute code blocks, single code block, or function call, override `execute_code_blocks`,
    `run_code`, and `execute_function` methods respectively.
    To customize the initial message when a conversation starts, override `generate_init_message` method.
    """

    DEFAULT_CONFIG = {}  # An empty configuration
    MAX_CONSECUTIVE_AUTO_REPLY = 100  # maximum number of consecutive auto replies (subject to future change)

    DEFAULT_summary_prompt = "Summarize the takeaway from the conversation. Do not add any introductory phrases."
    DEFAULT_summary_method = "last_msg"
    llm_config: Union[Dict, Literal[False]]

    def __init__(
        self,
        name: str,
        system_message: Optional[Union[str, List]] = "You are a helpful AI Assistant.",
        is_termination_msg: Optional[Callable[[Dict], bool]] = None,
        max_consecutive_auto_reply: Optional[int] = None,
        human_input_mode: Literal["ALWAYS", "NEVER", "TERMINATE"] = "TERMINATE",
        function_map: Optional[Dict[str, Callable]] = None,
        code_execution_config: Union[Dict, Literal[False]] = False,
        llm_config: Optional[Union[Dict, Literal[False]]] = None,
        default_auto_reply: Union[str, Dict] = "",
        description: Optional[str] = None,
    ):
        """
        Args:
            name (str): name of the agent.
            system_message (str or list): system message for the ChatCompletion inference.
            is_termination_msg (function): a function that takes a message in the form of a dictionary
                and returns a boolean value indicating if this received message is a termination message.
                The dict can contain the following keys: "content", "role", "name", "function_call".
            max_consecutive_auto_reply (int): the maximum number of consecutive auto replies.
                default to None (no limit provided, class attribute MAX_CONSECUTIVE_AUTO_REPLY will be used as the limit in this case).
                When set to 0, no auto reply will be generated.
            human_input_mode (str): whether to ask for human inputs every time a message is received.
                Possible values are "ALWAYS", "TERMINATE", "NEVER".
                (1) When "ALWAYS", the agent prompts for human input every time a message is received.
                    Under this mode, the conversation stops when the human input is "exit",
                    or when is_termination_msg is True and there is no human input.
                (2) When "TERMINATE", the agent only prompts for human input only when a termination message is received or
                    the number of auto reply reaches the max_consecutive_auto_reply.
                (3) When "NEVER", the agent will never prompt for human input. Under this mode, the conversation stops
                    when the number of auto reply reaches the max_consecutive_auto_reply or when is_termination_msg is True.
            function_map (dict[str, callable]): Mapping function names (passed to openai) to callable functions, also used for tool calls.
            code_execution_config (dict or False): config for the code execution.
                To disable code execution, set to False. Otherwise, set to a dictionary with the following keys:
                - work_dir (Optional, str): The working directory for the code execution.
                    If None, a default working directory will be used.
                    The default working directory is the "extensions" directory under
                    "path_to_autogen".
                - use_docker (Optional, list, str or bool): The docker image to use for code execution.
                    Default is True, which means the code will be executed in a docker container. A default list of images will be used.
                    If a list or a str of image name(s) is provided, the code will be executed in a docker container
                    with the first image successfully pulled.
                    If False, the code will be executed in the current environment.
                    We strongly recommend using docker for code execution.
                - timeout (Optional, int): The maximum execution time in seconds.
                - last_n_messages (Experimental, int or str): The number of messages to look back for code execution.
                    If set to 'auto', it will scan backwards through all messages arriving since the agent last spoke, which is typically the last time execution was attempted. (Default: auto)
            llm_config (dict or False or None): llm inference configuration.
                Please refer to [OpenAIWrapper.create](/docs/reference/oai/client#create)
                for available options.
                To disable llm-based auto reply, set to False.
            default_auto_reply (str or dict): default auto reply when no code execution or llm-based reply is generated.
            description (str): a short description of the agent. This description is used by other agents
                (e.g. the GroupChatManager) to decide when to call upon this agent. (Default: system_message)
        """
        self._name = name
        # a dictionary of conversations, default value is list
        self._oai_messages = defaultdict(list)
        self._oai_system_message = [{"content": system_message, "role": "system"}]
        self._description = description if description is not None else system_message
        self._is_termination_msg = (
            is_termination_msg
            if is_termination_msg is not None
            else (lambda x: content_str(x.get("content")) == "TERMINATE")
        )

        if llm_config is False:
            self.llm_config = False
            self.client = None
        else:
            self.llm_config = self.DEFAULT_CONFIG.copy()
            if isinstance(llm_config, dict):
                self.llm_config.update(llm_config)
            if "model" not in self.llm_config and (
                not self.llm_config.get("config_list")
                or any(not config.get("model") for config in self.llm_config["config_list"])
            ):
                raise ValueError(
                    "Please either set llm_config to False, or specify a non-empty 'model' either in 'llm_config' or in each config of 'config_list'."
                )
            self.client = OpenAIWrapper(**self.llm_config)

        if logging_enabled():
            log_new_agent(self, locals())

        # Initialize standalone client cache object.
        self.client_cache = None

        self.human_input_mode = human_input_mode
        self._max_consecutive_auto_reply = (
            max_consecutive_auto_reply if max_consecutive_auto_reply is not None else self.MAX_CONSECUTIVE_AUTO_REPLY
        )
        self._consecutive_auto_reply_counter = defaultdict(int)
        self._max_consecutive_auto_reply_dict = defaultdict(self.max_consecutive_auto_reply)
        self._function_map = (
            {}
            if function_map is None
            else {name: callable for name, callable in function_map.items() if self._assert_valid_name(name)}
        )
        self._default_auto_reply = default_auto_reply
        self._reply_func_list = []
        self._ignore_async_func_in_sync_chat_list = []
        self._human_input = []
        self.reply_at_receive = defaultdict(bool)
        self.register_reply([Agent, None], ConversableAgent.generate_oai_reply)
        self.register_reply([Agent, None], ConversableAgent.a_generate_oai_reply, ignore_async_in_sync_chat=True)

        # Setting up code execution.
        # Do not register code execution reply if code execution is disabled.
        if code_execution_config is not False:
            # If code_execution_config is None, set it to an empty dict.
            if code_execution_config is None:
                warnings.warn(
                    "Using None to signal a default code_execution_config is deprecated. "
                    "Use {} to use default or False to disable code execution.",
                    stacklevel=2,
                )
                code_execution_config = {}
            if not isinstance(code_execution_config, dict):
                raise ValueError("code_execution_config must be a dict or False.")

            # We have got a valid code_execution_config.
            self._code_execution_config = code_execution_config

            if self._code_execution_config.get("executor") is not None:
                # Use the new code executor.
                self._code_executor = CodeExecutorFactory.create(self._code_execution_config)
                self.register_reply([Agent, None], ConversableAgent._generate_code_execution_reply_using_executor)
            else:
                # Legacy code execution using code_utils.
                use_docker = self._code_execution_config.get("use_docker", None)
                use_docker = decide_use_docker(use_docker)
                check_can_use_docker_or_throw(use_docker)
                self._code_execution_config["use_docker"] = use_docker
                self.register_reply([Agent, None], ConversableAgent.generate_code_execution_reply)
        else:
            # Code execution is disabled.
            self._code_execution_config = False

        self.register_reply([Agent, None], ConversableAgent.generate_tool_calls_reply)
        self.register_reply([Agent, None], ConversableAgent.a_generate_tool_calls_reply, ignore_async_in_sync_chat=True)
        self.register_reply([Agent, None], ConversableAgent.generate_function_call_reply)
        self.register_reply(
            [Agent, None], ConversableAgent.a_generate_function_call_reply, ignore_async_in_sync_chat=True
        )
        self.register_reply([Agent, None], ConversableAgent.check_termination_and_human_reply)
        self.register_reply(
            [Agent, None], ConversableAgent.a_check_termination_and_human_reply, ignore_async_in_sync_chat=True
        )

        # Registered hooks are kept in lists, indexed by hookable method, to be called in their order of registration.
        # New hookable methods should be added to this list as required to support new agent capabilities.
        self.hook_lists = {
            "process_last_received_message": [],
            "process_all_messages_before_reply": [],
            "process_message_before_send": [],
        }

    @property
    def name(self) -> str:
        """Get the name of the agent."""
        return self._name

    @property
    def description(self) -> str:
        """Get the description of the agent."""
        return self._description

    @description.setter
    def description(self, description: str):
        """Set the description of the agent."""
        self._description = description

    @property
    def code_executor(self) -> CodeExecutor:
        """The code executor used by this agent. Raise if code execution is disabled."""
        if not hasattr(self, "_code_executor"):
            raise ValueError(
                "No code executor as code execution is disabled. "
                "To enable code execution, set code_execution_config."
            )
        return self._code_executor

    def register_reply(
        self,
        trigger: Union[Type[Agent], str, Agent, Callable[[Agent], bool], List],
        reply_func: Callable,
        position: int = 0,
        config: Optional[Any] = None,
        reset_config: Optional[Callable] = None,
        *,
        ignore_async_in_sync_chat: bool = False,
    ):
        """Register a reply function.

        The reply function will be called when the trigger matches the sender.
        The function registered later will be checked earlier by default.
        To change the order, set the position to a positive integer.

        Both sync and async reply functions can be registered. The sync reply function will be triggered
        from both sync and async chats. However, an async reply function will only be triggered from async
        chats (initiated with `ConversableAgent.a_initiate_chat`). If an `async` reply function is registered
        and a chat is initialized with a sync function, `ignore_async_in_sync_chat` determines the behaviour as follows:
        - if `ignore_async_in_sync_chat` is set to `False` (default value), an exception will be raised, and
        - if `ignore_async_in_sync_chat` is set to `True`, the reply function will be ignored.

        Args:
            trigger (Agent class, str, Agent instance, callable, or list): the trigger.
                - If a class is provided, the reply function will be called when the sender is an instance of the class.
                - If a string is provided, the reply function will be called when the sender's name matches the string.
                - If an agent instance is provided, the reply function will be called when the sender is the agent instance.
                - If a callable is provided, the reply function will be called when the callable returns True.
                - If a list is provided, the reply function will be called when any of the triggers in the list is activated.
                - If None is provided, the reply function will be called only when the sender is None.
                Note: Be sure to register `None` as a trigger if you would like to trigger an auto-reply function with non-empty messages and `sender=None`.
            reply_func (Callable): the reply function.
                The function takes a recipient agent, a list of messages, a sender agent and a config as input and returns a reply message.
            position: the position of the reply function in the reply function list.
            config: the config to be passed to the reply function, see below.
            reset_config: the function to reset the config, see below.
            ignore_async_in_sync_chat: whether to ignore the async reply function in sync chats. If `False`, an exception
                will be raised if an async reply function is registered and a chat is initialized with a sync
                function.
        ```python
        def reply_func(
            recipient: ConversableAgent,
            messages: Optional[List[Dict]] = None,
            sender: Optional[Agent] = None,
            config: Optional[Any] = None,
        ) -> Tuple[bool, Union[str, Dict, None]]:
        ```
            position (int): the position of the reply function in the reply function list.
                The function registered later will be checked earlier by default.
                To change the order, set the position to a positive integer.
            config (Any): the config to be passed to the reply function.
                When an agent is reset, the config will be reset to the original value.
            reset_config (Callable): the function to reset the config.
                The function returns None. Signature: ```def reset_config(config: Any)```
        """
        if not isinstance(trigger, (type, str, Agent, Callable, list)):
            raise ValueError("trigger must be a class, a string, an agent, a callable or a list.")
        self._reply_func_list.insert(
            position,
            {
                "trigger": trigger,
                "reply_func": reply_func,
                "config": copy.copy(config),
                "init_config": config,
                "reset_config": reset_config,
            },
        )
        if ignore_async_in_sync_chat and inspect.iscoroutinefunction(reply_func):
            self._ignore_async_func_in_sync_chat_list.append(reply_func)

    @property
    def system_message(self) -> str:
        """Return the system message."""
        return self._oai_system_message[0]["content"]

    def update_system_message(self, system_message: str) -> None:
        """Update the system message.

        Args:
            system_message (str): system message for the ChatCompletion inference.
        """
        self._oai_system_message[0]["content"] = system_message

    def update_max_consecutive_auto_reply(self, value: int, sender: Optional[Agent] = None):
        """Update the maximum number of consecutive auto replies.

        Args:
            value (int): the maximum number of consecutive auto replies.
            sender (Agent): when the sender is provided, only update the max_consecutive_auto_reply for that sender.
        """
        if sender is None:
            self._max_consecutive_auto_reply = value
            for k in self._max_consecutive_auto_reply_dict:
                self._max_consecutive_auto_reply_dict[k] = value
        else:
            self._max_consecutive_auto_reply_dict[sender] = value

    def max_consecutive_auto_reply(self, sender: Optional[Agent] = None) -> int:
        """The maximum number of consecutive auto replies."""
        return self._max_consecutive_auto_reply if sender is None else self._max_consecutive_auto_reply_dict[sender]

    @property
    def chat_messages(self) -> Dict[Agent, List[Dict]]:
        """A dictionary of conversations from agent to list of messages."""
        return self._oai_messages

    def chat_messages_for_summary(self, agent: Agent) -> List[Dict]:
        """A list of messages as a conversation to summarize."""
        return self._oai_messages[agent]

    def last_message(self, agent: Optional[Agent] = None) -> Optional[Dict]:
        """The last message exchanged with the agent.

        Args:
            agent (Agent): The agent in the conversation.
                If None and more than one agent's conversations are found, an error will be raised.
                If None and only one conversation is found, the last message of the only conversation will be returned.

        Returns:
            The last message exchanged with the agent.
        """
        if agent is None:
            n_conversations = len(self._oai_messages)
            if n_conversations == 0:
                return None
            if n_conversations == 1:
                for conversation in self._oai_messages.values():
                    return conversation[-1]
            raise ValueError("More than one conversation is found. Please specify the sender to get the last message.")
        if agent not in self._oai_messages.keys():
            raise KeyError(
                f"The agent '{agent.name}' is not present in any conversation. No history available for this agent."
            )
        return self._oai_messages[agent][-1]

    @property
    def use_docker(self) -> Union[bool, str, None]:
        """Bool value of whether to use docker to execute the code,
        or str value of the docker image name to use, or None when code execution is disabled.
        """
        return None if self._code_execution_config is False else self._code_execution_config.get("use_docker")

    @staticmethod
    def _message_to_dict(message: Union[Dict, str]) -> Dict:
        """Convert a message to a dictionary.

        The message can be a string or a dictionary. The string will be put in the "content" field of the new dictionary.
        """
        if isinstance(message, str):
            return {"content": message}
        elif isinstance(message, dict):
            return message
        else:
            return dict(message)

    @staticmethod
    def _normalize_name(name):
        """
        LLMs sometimes ask functions while ignoring their own format requirements, this function should be used to replace invalid characters with "_".

        Prefer _assert_valid_name for validating user configuration or input
        """
        return re.sub(r"[^a-zA-Z0-9_-]", "_", name)[:64]

    @staticmethod
    def _assert_valid_name(name):
        """
        Ensure that configured names are valid, raises ValueError if not.

        For munging LLM responses use _normalize_name to ensure LLM specified names don't break the API.
        """
        if not re.match(r"^[a-zA-Z0-9_-]+$", name):
            raise ValueError(f"Invalid name: {name}. Only letters, numbers, '_' and '-' are allowed.")
        if len(name) > 64:
            raise ValueError(f"Invalid name: {name}. Name must be less than 64 characters.")
        return name

    def _append_oai_message(self, message: Union[Dict, str], role, conversation_id: Agent) -> bool:
        """Append a message to the ChatCompletion conversation.

        If the message received is a string, it will be put in the "content" field of the new dictionary.
        If the message received is a dictionary but does not have any of the three fields "content", "function_call", or "tool_calls",
            this message is not a valid ChatCompletion message.
        If only "function_call" or "tool_calls" is provided, "content" will be set to None if not provided, and the role of the message will be forced "assistant".

        Args:
            message (dict or str): message to be appended to the ChatCompletion conversation.
            role (str): role of the message, can be "assistant" or "function".
            conversation_id (Agent): id of the conversation, should be the recipient or sender.

        Returns:
            bool: whether the message is appended to the ChatCompletion conversation.
        """
        message = self._message_to_dict(message)
        # create oai message to be appended to the oai conversation that can be passed to oai directly.
        oai_message = {
            k: message[k]
            for k in ("content", "function_call", "tool_calls", "tool_responses", "tool_call_id", "name", "context")
            if k in message and message[k] is not None
        }
        if "content" not in oai_message:
            if "function_call" in oai_message or "tool_calls" in oai_message:
                oai_message["content"] = None  # if only function_call is provided, content will be set to None.
            else:
                return False

        if message.get("role") in ["function", "tool"]:
            oai_message["role"] = message.get("role")
        else:
            oai_message["role"] = role

        if oai_message.get("function_call", False) or oai_message.get("tool_calls", False):
            oai_message["role"] = "assistant"  # only messages with role 'assistant' can have a function call.
        self._oai_messages[conversation_id].append(oai_message)
        return True

    def _process_message_before_send(
        self, message: Union[Dict, str], recipient: Agent, silent: bool
    ) -> Union[Dict, str]:
        """Process the message before sending it to the recipient."""
        hook_list = self.hook_lists["process_message_before_send"]
        for hook in hook_list:
            message = hook(message, recipient, silent)
        return message

    def send(
        self,
        message: Union[Dict, str],
        recipient: Agent,
        request_reply: Optional[bool] = None,
        silent: Optional[bool] = False,
    ):
        """Send a message to another agent.

        Args:
            message (dict or str): message to be sent.
                The message could contain the following fields:
                - content (str or List): Required, the content of the message. (Can be None)
                - function_call (str): the name of the function to be called.
                - name (str): the name of the function to be called.
                - role (str): the role of the message, any role that is not "function"
                    will be modified to "assistant".
                - context (dict): the context of the message, which will be passed to
                    [OpenAIWrapper.create](../oai/client#create).
                    For example, one agent can send a message A as:
        ```python
        {
            "content": lambda context: context["use_tool_msg"],
            "context": {
                "use_tool_msg": "Use tool X if they are relevant."
            }
        }
        ```
                    Next time, one agent can send a message B with a different "use_tool_msg".
                    Then the content of message A will be refreshed to the new "use_tool_msg".
                    So effectively, this provides a way for an agent to send a "link" and modify
                    the content of the "link" later.
            recipient (Agent): the recipient of the message.
            request_reply (bool or None): whether to request a reply from the recipient.
            silent (bool or None): (Experimental) whether to print the message sent.

        Raises:
            ValueError: if the message can't be converted into a valid ChatCompletion message.
        """
        message = self._process_message_before_send(message, recipient, silent)
        # When the agent composes and sends the message, the role of the message is "assistant"
        # unless it's "function".
        valid = self._append_oai_message(message, "assistant", recipient)
        if valid:
            recipient.receive(message, self, request_reply, silent)
        else:
            raise ValueError(
                "Message can't be converted into a valid ChatCompletion message. Either content or function_call must be provided."
            )

    async def a_send(
        self,
        message: Union[Dict, str],
        recipient: Agent,
        request_reply: Optional[bool] = None,
        silent: Optional[bool] = False,
    ):
        """(async) Send a message to another agent.

        Args:
            message (dict or str): message to be sent.
                The message could contain the following fields:
                - content (str or List): Required, the content of the message. (Can be None)
                - function_call (str): the name of the function to be called.
                - name (str): the name of the function to be called.
                - role (str): the role of the message, any role that is not "function"
                    will be modified to "assistant".
                - context (dict): the context of the message, which will be passed to
                    [OpenAIWrapper.create](../oai/client#create).
                    For example, one agent can send a message A as:
        ```python
        {
            "content": lambda context: context["use_tool_msg"],
            "context": {
                "use_tool_msg": "Use tool X if they are relevant."
            }
        }
        ```
                    Next time, one agent can send a message B with a different "use_tool_msg".
                    Then the content of message A will be refreshed to the new "use_tool_msg".
                    So effectively, this provides a way for an agent to send a "link" and modify
                    the content of the "link" later.
            recipient (Agent): the recipient of the message.
            request_reply (bool or None): whether to request a reply from the recipient.
            silent (bool or None): (Experimental) whether to print the message sent.

        Raises:
            ValueError: if the message can't be converted into a valid ChatCompletion message.

        Returns:
            ChatResult: an ChatResult object.
        """
        message = self._process_message_before_send(message, recipient, silent)
        # When the agent composes and sends the message, the role of the message is "assistant"
        # unless it's "function".
        valid = self._append_oai_message(message, "assistant", recipient)
        if valid:
            await recipient.a_receive(message, self, request_reply, silent)
        else:
            raise ValueError(
                "Message can't be converted into a valid ChatCompletion message. Either content or function_call must be provided."
            )

    def _print_received_message(self, message: Union[Dict, str], sender: Agent):
        # print the message received
        print(colored(sender.name, "yellow"), "(to", f"{self.name}):\n", flush=True)
        message = self._message_to_dict(message)

        if message.get("tool_responses"):  # Handle tool multi-call responses
            for tool_response in message["tool_responses"]:
                self._print_received_message(tool_response, sender)
            if message.get("role") == "tool":
                return  # If role is tool, then content is just a concatenation of all tool_responses

        if message.get("role") in ["function", "tool"]:
            if message["role"] == "function":
                id_key = "name"
            else:
                id_key = "tool_call_id"

            func_print = f"***** Response from calling {message['role']} \"{message[id_key]}\" *****"
            print(colored(func_print, "green"), flush=True)
            print(message["content"], flush=True)
            print(colored("*" * len(func_print), "green"), flush=True)
        else:
            content = message.get("content")
            if content is not None:
                if "context" in message:
                    content = OpenAIWrapper.instantiate(
                        content,
                        message["context"],
                        self.llm_config and self.llm_config.get("allow_format_str_template", False),
                    )
                print(content_str(content), flush=True)
            if "function_call" in message and message["function_call"]:
                function_call = dict(message["function_call"])
                func_print = (
                    f"***** Suggested function Call: {function_call.get('name', '(No function name found)')} *****"
                )
                print(colored(func_print, "green"), flush=True)
                print(
                    "Arguments: \n",
                    function_call.get("arguments", "(No arguments found)"),
                    flush=True,
                    sep="",
                )
                print(colored("*" * len(func_print), "green"), flush=True)
            if "tool_calls" in message and message["tool_calls"]:
                for tool_call in message["tool_calls"]:
                    id = tool_call.get("id", "(No id found)")
                    function_call = dict(tool_call.get("function", {}))
                    func_print = f"***** Suggested tool Call ({id}): {function_call.get('name', '(No function name found)')} *****"
                    print(colored(func_print, "green"), flush=True)
                    print(
                        "Arguments: \n",
                        function_call.get("arguments", "(No arguments found)"),
                        flush=True,
                        sep="",
                    )
                    print(colored("*" * len(func_print), "green"), flush=True)

        print("\n", "-" * 80, flush=True, sep="")

    def _process_received_message(self, message: Union[Dict, str], sender: Agent, silent: bool):
        # When the agent receives a message, the role of the message is "user". (If 'role' exists and is 'function', it will remain unchanged.)
        valid = self._append_oai_message(message, "user", sender)
        if not valid:
            raise ValueError(
                "Received message can't be converted into a valid ChatCompletion message. Either content or function_call must be provided."
            )
        if not silent:
            self._print_received_message(message, sender)

    def receive(
        self,
        message: Union[Dict, str],
        sender: Agent,
        request_reply: Optional[bool] = None,
        silent: Optional[bool] = False,
    ):
        """Receive a message from another agent.

        Once a message is received, this function sends a reply to the sender or stop.
        The reply can be generated automatically or entered manually by a human.

        Args:
            message (dict or str): message from the sender. If the type is dict, it may contain the following reserved fields (either content or function_call need to be provided).
                1. "content": content of the message, can be None.
                2. "function_call": a dictionary containing the function name and arguments. (deprecated in favor of "tool_calls")
                3. "tool_calls": a list of dictionaries containing the function name and arguments.
                4. "role": role of the message, can be "assistant", "user", "function", "tool".
                    This field is only needed to distinguish between "function" or "assistant"/"user".
                5. "name": In most cases, this field is not needed. When the role is "function", this field is needed to indicate the function name.
                6. "context" (dict): the context of the message, which will be passed to
                    [OpenAIWrapper.create](../oai/client#create).
            sender: sender of an Agent instance.
            request_reply (bool or None): whether a reply is requested from the sender.
                If None, the value is determined by `self.reply_at_receive[sender]`.
            silent (bool or None): (Experimental) whether to print the message received.

        Raises:
            ValueError: if the message can't be converted into a valid ChatCompletion message.
        """
        self._process_received_message(message, sender, silent)
        if request_reply is False or request_reply is None and self.reply_at_receive[sender] is False:
            return
        reply = self.generate_reply(messages=self.chat_messages[sender], sender=sender)
        if reply is not None:
            self.send(reply, sender, silent=silent)

    async def a_receive(
        self,
        message: Union[Dict, str],
        sender: Agent,
        request_reply: Optional[bool] = None,
        silent: Optional[bool] = False,
    ):
        """(async) Receive a message from another agent.

        Once a message is received, this function sends a reply to the sender or stop.
        The reply can be generated automatically or entered manually by a human.

        Args:
            message (dict or str): message from the sender. If the type is dict, it may contain the following reserved fields (either content or function_call need to be provided).
                1. "content": content of the message, can be None.
                2. "function_call": a dictionary containing the function name and arguments. (deprecated in favor of "tool_calls")
                3. "tool_calls": a list of dictionaries containing the function name and arguments.
                4. "role": role of the message, can be "assistant", "user", "function".
                    This field is only needed to distinguish between "function" or "assistant"/"user".
                5. "name": In most cases, this field is not needed. When the role is "function", this field is needed to indicate the function name.
                6. "context" (dict): the context of the message, which will be passed to
                    [OpenAIWrapper.create](../oai/client#create).
            sender: sender of an Agent instance.
            request_reply (bool or None): whether a reply is requested from the sender.
                If None, the value is determined by `self.reply_at_receive[sender]`.
            silent (bool or None): (Experimental) whether to print the message received.

        Raises:
            ValueError: if the message can't be converted into a valid ChatCompletion message.
        """
        self._process_received_message(message, sender, silent)
        if request_reply is False or request_reply is None and self.reply_at_receive[sender] is False:
            return
        reply = await self.a_generate_reply(sender=sender)
        if reply is not None:
            await self.a_send(reply, sender, silent=silent)

    def _prepare_chat(
        self,
        recipient: "ConversableAgent",
        clear_history: bool,
        prepare_recipient: bool = True,
        reply_at_receive: bool = True,
    ) -> None:
        self.reset_consecutive_auto_reply_counter(recipient)
        self.reply_at_receive[recipient] = reply_at_receive
        if clear_history:
            self.clear_history(recipient)
            self._human_input = []
        if prepare_recipient:
            recipient._prepare_chat(self, clear_history, False, reply_at_receive)

    def _raise_exception_on_async_reply_functions(self) -> None:
        """Raise an exception if any async reply functions are registered.

        Raises:
            RuntimeError: if any async reply functions are registered.
        """
        reply_functions = {f["reply_func"] for f in self._reply_func_list}.difference(
            self._ignore_async_func_in_sync_chat_list
        )

        async_reply_functions = [f for f in reply_functions if inspect.iscoroutinefunction(f)]
        if async_reply_functions != []:
            msg = (
                "Async reply functions can only be used with ConversableAgent.a_initiate_chat(). The following async reply functions are found: "
                + ", ".join([f.__name__ for f in async_reply_functions])
            )

            raise RuntimeError(msg)

    def initiate_chat(
        self,
        recipient: "ConversableAgent",
        clear_history: bool = True,
        silent: Optional[bool] = False,
        cache: Optional[Cache] = None,
        max_turns: Optional[int] = None,
        **context,
    ) -> ChatResult:
        """Initiate a chat with the recipient agent.

        Reset the consecutive auto reply counter.
        If `clear_history` is True, the chat history with the recipient agent will be cleared.
        `generate_init_message` is called to generate the initial message for the agent.

        Args:
            recipient: the recipient agent.
            clear_history (bool): whether to clear the chat history with the agent. Default is True.
            silent (bool or None): (Experimental) whether to print the messages for this conversation. Default is False.
            cache (Cache or None): the cache client to be used for this conversation. Default is None.
            max_turns (int or None): the maximum number of turns for the chat between the two agents. One turn means one conversation round trip. Note that this is different from
            [max_consecutive_auto_reply](#max_consecutive_auto_reply) which is the maximum number of consecutive auto replies; and it is also different from [max_rounds in GroupChat](./groupchat#groupchat-objects) which is the maximum number of rounds in a group chat session.
            If max_turns is set to None, the chat will continue until a termination condition is met. Default is None.
            **context: any context information. It has the following reserved fields:
                "message": a str of message. Needs to be provided. Otherwise, input() will be called to get the initial message.
                "summary_method": a string or callable specifying the method to get a summary from the chat. Default is DEFAULT_summary_method, i.e., "last_msg".
                        - Supported string are "last_msg" and "reflection_with_llm":
                            when set "last_msg", it returns the last message of the dialog as the summary.
                            when set "reflection_with_llm", it returns a summary extracted using an llm client.
                            `llm_config` must be set in either the recipient or sender.
                            "reflection_with_llm" requires the llm_config to be set in either the sender or the recipient.
                        - A callable summary_method should take the recipient and sender agent in a chat as input and return a string of summary. E.g,
                        ```python
                        def my_summary_method(
                            sender: ConversableAgent,
                            recipient: ConversableAgent,
                        ):
                            return recipient.last_message(sender)["content"]
                        ```
                "summary_prompt": a string of text used to prompt a LLM-based agent (the sender or receiver agent) to reflext
                    on the conversation and extract a summary when summary_method is "reflection_with_llm".
                    Default is DEFAULT_summary_prompt, i.e., "Summarize takeaway from the conversation. Do not add any introductory phrases. If the intended request is NOT properly addressed, please point it out."
                "carryover": a string or a list of string to specify the carryover information to be passed to this chat. It can be a string or a list of string.
                    If provided, we will combine this carryover with the "message" content when generating the initial chat
                    message in `generate_init_message`.

        Raises:
            RuntimeError: if any async reply functions are registered and not ignored in sync chat.

        Returns:
            ChatResult: an ChatResult object.
        """
        _chat_info = context.copy()
        _chat_info["recipient"] = recipient
        consolidate_chat_info(_chat_info, uniform_sender=self)
        for agent in [self, recipient]:
            agent._raise_exception_on_async_reply_functions()
            agent.previous_cache = agent.client_cache
            agent.client_cache = cache
        if isinstance(max_turns, int):
            self._prepare_chat(recipient, clear_history, reply_at_receive=False)
            for _ in range(max_turns):
                if _ == 0:
                    msg2send = self.generate_init_message(**context)
                else:
                    msg2send = self.generate_reply(messages=self.chat_messages[recipient], sender=recipient)
                if msg2send is None:
                    break
                self.send(msg2send, recipient, request_reply=True, silent=silent)
        else:
            self._prepare_chat(recipient, clear_history)
            self.send(self.generate_init_message(**context), recipient, silent=silent)
        summary = self._summarize_chat(
            context.get("summary_method", ConversableAgent.DEFAULT_summary_method),
            recipient,
            prompt=context.get("summary_prompt"),
            cache=cache,
        )
        for agent in [self, recipient]:
            agent.client_cache = agent.previous_cache
            agent.previous_cache = None
        chat_result = ChatResult(
            chat_history=self.chat_messages[recipient],
            summary=summary,
            cost=gather_usage_summary([self, recipient]),
            human_input=self._human_input,
        )
        return chat_result

    async def a_initiate_chat(
        self,
        recipient: "ConversableAgent",
        clear_history: bool = True,
        silent: Optional[bool] = False,
        cache: Optional[Cache] = None,
        max_turns: Optional[int] = None,
        **context,
    ) -> ChatResult:
        """(async) Initiate a chat with the recipient agent.

        Reset the consecutive auto reply counter.
        If `clear_history` is True, the chat history with the recipient agent will be cleared.
        `a_generate_init_message` is called to generate the initial message for the agent.

        Args: Please refer to `initiate_chat`.

        Returns:
            ChatResult: an ChatResult object.
        """
        _chat_info = context.copy()
        _chat_info["recipient"] = recipient
        consolidate_chat_info(_chat_info, uniform_sender=self)
        for agent in [self, recipient]:
            agent.previous_cache = agent.client_cache
            agent.client_cache = cache
        if isinstance(max_turns, int):
            self._prepare_chat(recipient, clear_history, reply_at_receive=False)
            for _ in range(max_turns):
                if _ == 0:
                    msg2send = await self.a_generate_init_message(**context)
                else:
                    msg2send = await self.a_generate_reply(messages=self.chat_messages[recipient], sender=recipient)
                if msg2send is None:
                    break
                await self.a_send(msg2send, recipient, request_reply=True, silent=silent)
        else:
            self._prepare_chat(recipient, clear_history)
            await self.a_send(await self.a_generate_init_message(**context), recipient, silent=silent)
        summary = self._summarize_chat(
            context.get("summary_method", ConversableAgent.DEFAULT_summary_method),
            recipient,
            prompt=context.get("summary_prompt"),
            cache=cache,
        )
        for agent in [self, recipient]:
            agent.client_cache = agent.previous_cache
            agent.previous_cache = None
        chat_result = ChatResult(
            chat_history=self.chat_messages[recipient],
            summary=summary,
            cost=gather_usage_summary([self, recipient]),
            human_input=self._human_input,
        )
        return chat_result

    def _summarize_chat(
        self,
        summary_method,
        recipient: Optional[Agent] = None,
        prompt: Optional[str] = None,
        cache: Optional[Cache] = None,
    ) -> str:
        """Get a chat summary from an agent participating in a chat.

        Args:
            summary_method (str or callable): the summary_method to get the summary.
                The callable summary_method should take the recipient and sender agent in a chat as input and return a string of summary. E.g,
                ```python
                def my_summary_method(
                    sender: ConversableAgent,
                    recipient: ConversableAgent,
                ):
                    return recipient.last_message(sender)["content"]
                ```
            recipient: the recipient agent in a chat.
            prompt (str): the prompt used to get a summary when summary_method is "reflection_with_llm".

        Returns:
            str: a chat summary from the agent.
        """
        agent = self if recipient is None else recipient
        summary = ""
        if summary_method is None:
            return summary
        if summary_method == "reflection_with_llm":
            prompt = ConversableAgent.DEFAULT_summary_prompt if prompt is None else prompt
            if not isinstance(prompt, str):
                raise ValueError("The summary_prompt must be a string.")
            msg_list = agent.chat_messages_for_summary(self)
            try:
                summary = self._reflection_with_llm(prompt, msg_list, llm_agent=agent, cache=cache)
            except BadRequestError as e:
                warnings.warn(f"Cannot extract summary using reflection_with_llm: {e}", UserWarning)
        elif summary_method == "last_msg" or summary_method is None:
            try:
                summary = agent.last_message(self)["content"].replace("TERMINATE", "")
            except (IndexError, AttributeError) as e:
                warnings.warn(f"Cannot extract summary using last_msg: {e}", UserWarning)
        elif isinstance(summary_method, Callable):
            summary = summary_method(recipient, self)
        return summary

    def _reflection_with_llm(
        self, prompt, messages, llm_agent: Optional[Agent] = None, cache: Optional[Cache] = None
    ) -> str:
        """Get a chat summary using reflection with an llm client based on the conversation history.

        Args:
            prompt (str): The prompt (in this method it is used as system prompt) used to get the summary.
            messages (list): The messages generated as part of a chat conversation.
            llm_agent: the agent with an llm client.
            cache (Cache or None): the cache client to be used for this conversation.
        """
        system_msg = [
            {
                "role": "system",
                "content": prompt,
            }
        ]

        messages = messages + system_msg
        if llm_agent and llm_agent.client is not None:
            llm_client = llm_agent.client
        elif self.client is not None:
            llm_client = self.client
        else:
            raise ValueError("No OpenAIWrapper client is found.")
        response = self._generate_oai_reply_from_client(llm_client=llm_client, messages=messages, cache=cache)
        return response

    def initiate_chats(self, chat_queue: List[Dict[str, Any]]) -> List[ChatResult]:
        """(Experimental) Initiate chats with multiple agents.
        TODO: add async version of this method.

        Args:
            chat_queue (List[Dict]): a list of dictionaries containing the information of the chats.
                Each dictionary should contain the input arguments for [`initiate_chat`](conversable_agent#initiate_chat)

        Returns: a list of ChatResult objects corresponding to the finished chats in the chat_queue.
        """
        _chat_queue = chat_queue.copy()
        for chat_info in _chat_queue:
            chat_info["sender"] = self
        self._finished_chats = initiate_chats(_chat_queue)
        return self._finished_chats

    async def a_initiate_chats(self, chat_queue: List[Dict[str, Any]]) -> Dict[int, ChatResult]:
        _chat_queue = chat_queue.copy()
        for chat_info in _chat_queue:
            chat_info["sender"] = self
        self._finished_chats = await a_initiate_chats(_chat_queue)
        return self._finished_chats

    def get_chat_results(self, chat_index: Optional[int] = None) -> Union[List[ChatResult], ChatResult]:
        """A summary from the finished chats of particular agents."""
        if chat_index is not None:
            return self._finished_chats[chat_index]
        else:
            return self._finished_chats

    def reset(self):
        """Reset the agent."""
        self.clear_history()
        self.reset_consecutive_auto_reply_counter()
        self.stop_reply_at_receive()
        if self.client is not None:
            self.client.clear_usage_summary()
        for reply_func_tuple in self._reply_func_list:
            if reply_func_tuple["reset_config"] is not None:
                reply_func_tuple["reset_config"](reply_func_tuple["config"])
            else:
                reply_func_tuple["config"] = copy.copy(reply_func_tuple["init_config"])

    def stop_reply_at_receive(self, sender: Optional[Agent] = None):
        """Reset the reply_at_receive of the sender."""
        if sender is None:
            self.reply_at_receive.clear()
        else:
            self.reply_at_receive[sender] = False

    def reset_consecutive_auto_reply_counter(self, sender: Optional[Agent] = None):
        """Reset the consecutive_auto_reply_counter of the sender."""
        if sender is None:
            self._consecutive_auto_reply_counter.clear()
        else:
            self._consecutive_auto_reply_counter[sender] = 0

    def clear_history(self, recipient: Optional[Agent] = None, nr_messages_to_preserve: Optional[int] = None):
        """Clear the chat history of the agent.

        Args:
            recipient: the agent with whom the chat history to clear. If None, clear the chat history with all agents.
            nr_messages_to_preserve: the number of newest messages to preserve in the chat history.
        """
        if recipient is None:
            if nr_messages_to_preserve:
                for key in self._oai_messages:
                    # Remove messages from history except last `nr_messages_to_preserve` messages.
                    self._oai_messages[key] = self._oai_messages[key][-nr_messages_to_preserve:]
            else:
                self._oai_messages.clear()
        else:
            self._oai_messages[recipient].clear()
            if nr_messages_to_preserve:
                print(
                    colored(
                        "WARNING: `nr_preserved_messages` is ignored when clearing chat history with a specific agent.",
                        "yellow",
                    ),
                    flush=True,
                )

    def generate_oai_reply(
        self,
        messages: Optional[List[Dict]] = None,
        sender: Optional[Agent] = None,
        config: Optional[OpenAIWrapper] = None,
    ) -> Tuple[bool, Union[str, Dict, None]]:
        """Generate a reply using autogen.oai."""
        client = self.client if config is None else config
        if client is None:
            return False, None
        if messages is None:
            messages = self._oai_messages[sender]
        extracted_response = self._generate_oai_reply_from_client(
            client, self._oai_system_message + messages, self.client_cache
        )
        return (False, None) if extracted_response is None else (True, extracted_response)

    def _generate_oai_reply_from_client(self, llm_client, messages, cache) -> Union[str, Dict, None]:
        # unroll tool_responses
        all_messages = []
        for message in messages:
            tool_responses = message.get("tool_responses", [])
            if tool_responses:
                all_messages += tool_responses
                # tool role on the parent message means the content is just concatenation of all of the tool_responses
                if message.get("role") != "tool":
                    all_messages.append({key: message[key] for key in message if key != "tool_responses"})
            else:
                all_messages.append(message)

        # TODO: #1143 handle token limit exceeded error
        response = llm_client.create(
            context=messages[-1].pop("context", None),
            messages=all_messages,
            cache=cache,
        )
        extracted_response = llm_client.extract_text_or_completion_object(response)[0]

        if extracted_response is None:
            warnings.warn("Extracted_response from {response} is None.", UserWarning)
            return None
        # ensure function and tool calls will be accepted when sent back to the LLM
        if not isinstance(extracted_response, str) and hasattr(extracted_response, "model_dump"):
            extracted_response = model_dump(extracted_response)
        if isinstance(extracted_response, dict):
            if extracted_response.get("function_call"):
                extracted_response["function_call"]["name"] = self._normalize_name(
                    extracted_response["function_call"]["name"]
                )
            for tool_call in extracted_response.get("tool_calls") or []:
                tool_call["function"]["name"] = self._normalize_name(tool_call["function"]["name"])
        return extracted_response

    async def a_generate_oai_reply(
        self, messages: Optional[List[Dict]] = None, sender: Optional[Agent] = None, config: Optional[Any] = None
    ) -> Tuple[bool, Union[str, Dict, None]]:
        """Generate a reply using autogen.oai asynchronously."""
        return await asyncio.get_event_loop().run_in_executor(
            None, functools.partial(self.generate_oai_reply, messages=messages, sender=sender, config=config)
        )

    def _generate_code_execution_reply_using_executor(
        self,
        messages: Optional[List[Dict]] = None,
        sender: Optional[Agent] = None,
        config: Optional[Union[Dict, Literal[False]]] = None,
    ):
        """Generate a reply using code executor."""
        if config is not None:
            raise ValueError("config is not supported for _generate_code_execution_reply_using_executor.")
        if self._code_execution_config is False:
            return False, None
        if messages is None:
            messages = self._oai_messages[sender]
        last_n_messages = self._code_execution_config.get("last_n_messages", "auto")

        if not (isinstance(last_n_messages, (int, float)) and last_n_messages >= 0) and last_n_messages != "auto":
            raise ValueError("last_n_messages must be either a non-negative integer, or the string 'auto'.")

        num_messages_to_scan = last_n_messages
        if last_n_messages == "auto":
            # Find when the agent last spoke
            num_messages_to_scan = 0
            for message in reversed(messages):
                if "role" not in message:
                    break
                elif message["role"] != "user":
                    break
                else:
                    num_messages_to_scan += 1
        num_messages_to_scan = min(len(messages), num_messages_to_scan)
        messages_to_scan = messages[-num_messages_to_scan:]

        # iterate through the last n messages in reverse
        # if code blocks are found, execute the code blocks and return the output
        # if no code blocks are found, continue
        for message in reversed(messages_to_scan):
            if not message["content"]:
                continue
            code_blocks = self._code_executor.code_extractor.extract_code_blocks(message["content"])
            if len(code_blocks) == 0:
                continue
            # found code blocks, execute code.
            code_result = self._code_executor.execute_code_blocks(code_blocks)
            exitcode2str = "execution succeeded" if code_result.exit_code == 0 else "execution failed"
            return True, f"exitcode: {code_result.exit_code} ({exitcode2str})\nCode output: {code_result.output}"

        return False, None

    def generate_code_execution_reply(
        self,
        messages: Optional[List[Dict]] = None,
        sender: Optional[Agent] = None,
        config: Optional[Union[Dict, Literal[False]]] = None,
    ):
        """Generate a reply using code execution."""
        code_execution_config = config if config is not None else self._code_execution_config
        if code_execution_config is False:
            return False, None
        if messages is None:
            messages = self._oai_messages[sender]
        last_n_messages = code_execution_config.pop("last_n_messages", "auto")

        if not (isinstance(last_n_messages, (int, float)) and last_n_messages >= 0) and last_n_messages != "auto":
            raise ValueError("last_n_messages must be either a non-negative integer, or the string 'auto'.")

        messages_to_scan = last_n_messages
        if last_n_messages == "auto":
            # Find when the agent last spoke
            messages_to_scan = 0
            for i in range(len(messages)):
                message = messages[-(i + 1)]
                if "role" not in message:
                    break
                elif message["role"] != "user":
                    break
                else:
                    messages_to_scan += 1

        # iterate through the last n messages in reverse
        # if code blocks are found, execute the code blocks and return the output
        # if no code blocks are found, continue
        for i in range(min(len(messages), messages_to_scan)):
            message = messages[-(i + 1)]
            if not message["content"]:
                continue
            code_blocks = extract_code(message["content"])
            if len(code_blocks) == 1 and code_blocks[0][0] == UNKNOWN:
                continue

            # found code blocks, execute code and push "last_n_messages" back
            exitcode, logs = self.execute_code_blocks(code_blocks)
            code_execution_config["last_n_messages"] = last_n_messages
            exitcode2str = "execution succeeded" if exitcode == 0 else "execution failed"
            return True, f"exitcode: {exitcode} ({exitcode2str})\nCode output: {logs}"

        # no code blocks are found, push last_n_messages back and return.
        code_execution_config["last_n_messages"] = last_n_messages

        return False, None

    def generate_function_call_reply(
        self, messages: Optional[List[Dict]] = None, sender: Optional[Agent] = None, config: Optional[Any] = None
    ) -> Tuple[bool, Union[Dict, None]]:
        """
        Generate a reply using function call.

        "function_call" replaced by "tool_calls" as of [OpenAI API v1.1.0](https://github.com/openai/openai-python/releases/tag/v1.1.0)
        See https://platform.openai.com/docs/api-reference/chat/create#chat-create-functions
        """
        if config is None:
            config = self
        if messages is None:
            messages = self._oai_messages[sender]
        message = messages[-1]
        if "function_call" in message and message["function_call"]:
            func_call = message["function_call"]
            func = self._function_map.get(func_call.get("name", None), None)
            if inspect.iscoroutinefunction(func):
                try:
                    # get the running loop if it was already created
                    loop = asyncio.get_running_loop()
                    close_loop = False
                except RuntimeError:
                    # create a loop if there is no running loop
                    loop = asyncio.new_event_loop()
                    close_loop = True

                _, func_return = loop.run_until_complete(self.a_execute_function(func_call))
                if close_loop:
                    loop.close()
            else:
                _, func_return = self.execute_function(message["function_call"])
            return True, func_return
        return False, None

    async def a_generate_function_call_reply(
        self, messages: Optional[List[Dict]] = None, sender: Optional[Agent] = None, config: Optional[Any] = None
    ) -> Tuple[bool, Union[Dict, None]]:
        """
        Generate a reply using async function call.

        "function_call" replaced by "tool_calls" as of [OpenAI API v1.1.0](https://github.com/openai/openai-python/releases/tag/v1.1.0)
        See https://platform.openai.com/docs/api-reference/chat/create#chat-create-functions
        """
        if config is None:
            config = self
        if messages is None:
            messages = self._oai_messages[sender]
        message = messages[-1]
        if "function_call" in message:
            func_call = message["function_call"]
            func_name = func_call.get("name", "")
            func = self._function_map.get(func_name, None)
            if func and inspect.iscoroutinefunction(func):
                _, func_return = await self.a_execute_function(func_call)
            else:
                _, func_return = self.execute_function(func_call)
            return True, func_return

        return False, None

    def _str_for_tool_response(self, tool_response):
        return str(tool_response.get("content", ""))

    def generate_tool_calls_reply(
        self,
        messages: Optional[List[Dict]] = None,
        sender: Optional[Agent] = None,
        config: Optional[Any] = None,
    ) -> Tuple[bool, Union[Dict, None]]:
        """Generate a reply using tool call."""
        if config is None:
            config = self
        if messages is None:
            messages = self._oai_messages[sender]
        message = messages[-1]
        tool_returns = []
        for tool_call in message.get("tool_calls", []):
            id = tool_call["id"]
            function_call = tool_call.get("function", {})
            func = self._function_map.get(function_call.get("name", None), None)
            if inspect.iscoroutinefunction(func):
                try:
                    # get the running loop if it was already created
                    loop = asyncio.get_running_loop()
                    close_loop = False
                except RuntimeError:
                    # create a loop if there is no running loop
                    loop = asyncio.new_event_loop()
                    close_loop = True

                _, func_return = loop.run_until_complete(self.a_execute_function(function_call))
                if close_loop:
                    loop.close()
            else:
                _, func_return = self.execute_function(function_call)
            tool_returns.append(
                {
                    "tool_call_id": id,
                    "role": "tool",
                    "content": func_return.get("content", ""),
                }
            )
        if tool_returns:
            return True, {
                "role": "tool",
                "tool_responses": tool_returns,
                "content": "\n\n".join([self._str_for_tool_response(tool_return) for tool_return in tool_returns]),
            }
        return False, None

    async def _a_execute_tool_call(self, tool_call):
        id = tool_call["id"]
        function_call = tool_call.get("function", {})
        _, func_return = await self.a_execute_function(function_call)
        return {
            "tool_call_id": id,
            "role": "tool",
            "content": func_return.get("content", ""),
        }

    async def a_generate_tool_calls_reply(
        self, messages: Optional[List[Dict]] = None, sender: Optional[Agent] = None, config: Optional[Any] = None
    ) -> Tuple[bool, Union[Dict, None]]:
        """Generate a reply using async function call."""
        if config is None:
            config = self
        if messages is None:
            messages = self._oai_messages[sender]
        message = messages[-1]
        async_tool_calls = []
        for tool_call in message.get("tool_calls", []):
            async_tool_calls.append(self._a_execute_tool_call(tool_call))
        if async_tool_calls:
            tool_returns = await asyncio.gather(*async_tool_calls)
            return True, {
                "role": "tool",
                "tool_responses": tool_returns,
                "content": "\n\n".join([self._str_for_tool_response(tool_return) for tool_return in tool_returns]),
            }

        return False, None

    def check_termination_and_human_reply(
        self, messages: Optional[List[Dict]] = None, sender: Optional[Agent] = None, config: Optional[Any] = None
    ) -> Tuple[bool, Union[str, None]]:
        """Check if the conversation should be terminated, and if human reply is provided.

        This method checks for conditions that require the conversation to be terminated, such as reaching
        a maximum number of consecutive auto-replies or encountering a termination message. Additionally,
        it prompts for and processes human input based on the configured human input mode, which can be
        'ALWAYS', 'NEVER', or 'TERMINATE'. The method also manages the consecutive auto-reply counter
        for the conversation and prints relevant messages based on the human input received.

        Args:
            - messages (Optional[List[Dict]]): A list of message dictionaries, representing the conversation history.
            - sender (Optional[Agent]): The agent object representing the sender of the message.
            - config (Optional[Any]): Configuration object, defaults to the current instance if not provided.

        Returns:
            - Tuple[bool, Union[str, Dict, None]]: A tuple containing a boolean indicating if the conversation
            should be terminated, and a human reply which can be a string, a dictionary, or None.
        """
        if config is None:
            config = self
        if messages is None:
<<<<<<< HEAD
            messages = self._oai_messages[sender]

=======
            messages = self._oai_messages[sender] if sender else []
>>>>>>> 8ec1c3e0
        message = messages[-1]
        reply = ""
        no_human_input_msg = ""
        sender_name = "the sender" if sender is None else sender.name
        if self.human_input_mode == "ALWAYS":
            _raise_if_sender_is_none(sender)
            reply = self.get_human_input(
                f"Provide feedback to {sender_name}. Press enter to skip and use auto-reply, or type 'exit' to end the conversation: "
            )
            no_human_input_msg = "NO HUMAN INPUT RECEIVED." if not reply else ""
            # if the human input is empty, and the message is a termination message, then we will terminate the conversation
            reply = reply if reply or not self._is_termination_msg(message) else "exit"
        else:
            if self._consecutive_auto_reply_counter[sender] >= self._max_consecutive_auto_reply_dict[sender]:
                if self.human_input_mode == "NEVER":
                    reply = "exit"
                else:
                    # self.human_input_mode == "TERMINATE":
                    _raise_if_sender_is_none(sender)
                    terminate = self._is_termination_msg(message)
                    reply = self.get_human_input(
                        f"Please give feedback to {sender_name}. Press enter or type 'exit' to stop the conversation: "
                        if terminate
                        else f"Please give feedback to {sender_name}. Press enter to skip and use auto-reply, or type 'exit' to stop the conversation: "
                    )
                    no_human_input_msg = "NO HUMAN INPUT RECEIVED." if not reply else ""
                    # if the human input is empty, and the message is a termination message, then we will terminate the conversation
                    reply = reply if reply or not terminate else "exit"
            elif self._is_termination_msg(message):
                if self.human_input_mode == "NEVER":
                    reply = "exit"
                else:
                    # self.human_input_mode == "TERMINATE":
                    _raise_if_sender_is_none(sender)
                    reply = self.get_human_input(
                        f"Please give feedback to {sender_name}. Press enter or type 'exit' to stop the conversation: "
                    )
                    assert False
                    no_human_input_msg = "NO HUMAN INPUT RECEIVED." if not reply else ""
                    # if the human input is empty, and the message is a termination message, then we will terminate the conversation
                    reply = reply or "exit"

        # print the no_human_input_msg
        if no_human_input_msg:
            print(colored(f"\n>>>>>>>> {no_human_input_msg}", "red"), flush=True)

        # stop the conversation
        if reply == "exit":
            # reset the consecutive_auto_reply_counter
            self._consecutive_auto_reply_counter[sender] = 0
            return True, None

        # send the human reply
        if reply or self._max_consecutive_auto_reply_dict[sender] == 0:
            # reset the consecutive_auto_reply_counter
            self._consecutive_auto_reply_counter[sender] = 0
            # User provided a custom response, return function and tool failures indicating user interruption
            tool_returns = []
            if message.get("function_call", False):
                tool_returns.append(
                    {
                        "role": "function",
                        "name": message["function_call"].get("name", ""),
                        "content": "USER INTERRUPTED",
                    }
                )

            if message.get("tool_calls", False):
                tool_returns.extend(
                    [
                        {"role": "tool", "tool_call_id": tool_call.get("id", ""), "content": "USER INTERRUPTED"}
                        for tool_call in message["tool_calls"]
                    ]
                )

            response = {"role": "user", "content": reply}
            if tool_returns:
                response["tool_responses"] = tool_returns

            return True, response

        # increment the consecutive_auto_reply_counter
        self._consecutive_auto_reply_counter[sender] += 1
        if self.human_input_mode != "NEVER":
            print(colored("\n>>>>>>>> USING AUTO REPLY...", "red"), flush=True)

        return False, None

    async def a_check_termination_and_human_reply(
        self, messages: Optional[List[Dict]] = None, sender: Optional[Agent] = None, config: Optional[Any] = None
    ) -> Tuple[bool, Union[str, None]]:
        """(async) Check if the conversation should be terminated, and if human reply is provided.

        This method checks for conditions that require the conversation to be terminated, such as reaching
        a maximum number of consecutive auto-replies or encountering a termination message. Additionally,
        it prompts for and processes human input based on the configured human input mode, which can be
        'ALWAYS', 'NEVER', or 'TERMINATE'. The method also manages the consecutive auto-reply counter
        for the conversation and prints relevant messages based on the human input received.

        Args:
            - messages (Optional[List[Dict]]): A list of message dictionaries, representing the conversation history.
            - sender (Optional[Agent]): The agent object representing the sender of the message.
            - config (Optional[Any]): Configuration object, defaults to the current instance if not provided.

        Returns:
            - Tuple[bool, Union[str, Dict, None]]: A tuple containing a boolean indicating if the conversation
            should be terminated, and a human reply which can be a string, a dictionary, or None.
        """
        if config is None:
            config = self
        if messages is None:
<<<<<<< HEAD
            messages = self._oai_messages[sender]

        message = messages[-1]
        reply = ""
        no_human_input_msg = ""

=======
            messages = self._oai_messages[sender] if sender else []
        message = messages[-1] if messages else {}
        reply = ""
        no_human_input_msg = ""
        sender_name = "the sender" if sender is None else sender.name
>>>>>>> 8ec1c3e0
        if self.human_input_mode == "ALWAYS":
            _raise_if_sender_is_none(sender)
            reply = await self.a_get_human_input(
                f"Provide feedback to {sender_name}. Press enter to skip and use auto-reply, or type 'exit' to end the conversation: "
            )
            no_human_input_msg = "NO HUMAN INPUT RECEIVED." if not reply else ""
            # if the human input is empty, and the message is a termination message, then we will terminate the conversation
            reply = reply if reply or not self._is_termination_msg(message) else "exit"
        else:
            if self._consecutive_auto_reply_counter[sender] >= self._max_consecutive_auto_reply_dict[sender]:
                if self.human_input_mode == "NEVER":
                    reply = "exit"
                else:
                    # self.human_input_mode == "TERMINATE":
                    _raise_if_sender_is_none(sender)
                    terminate = self._is_termination_msg(message)
                    reply = await self.a_get_human_input(
                        f"Please give feedback to {sender_name}. Press enter or type 'exit' to stop the conversation: "
                        if terminate
                        else f"Please give feedback to {sender_name}. Press enter to skip and use auto-reply, or type 'exit' to stop the conversation: "
                    )
                    no_human_input_msg = "NO HUMAN INPUT RECEIVED." if not reply else ""
                    # if the human input is empty, and the message is a termination message, then we will terminate the conversation
                    reply = reply if reply or not terminate else "exit"
            elif self._is_termination_msg(message):
                if self.human_input_mode == "NEVER":
                    reply = "exit"
                else:
                    # self.human_input_mode == "TERMINATE":
                    _raise_if_sender_is_none(sender)
                    reply = await self.a_get_human_input(
                        f"Please give feedback to {sender_name}. Press enter or type 'exit' to stop the conversation: "
                    )
                    no_human_input_msg = "NO HUMAN INPUT RECEIVED." if not reply else ""
                    # if the human input is empty, and the message is a termination message, then we will terminate the conversation
                    reply = reply or "exit"

        # print the no_human_input_msg
        if no_human_input_msg:
            print(colored(f"\n>>>>>>>> {no_human_input_msg}", "red"), flush=True)

        # stop the conversation
        if reply == "exit":
            # reset the consecutive_auto_reply_counter
            self._consecutive_auto_reply_counter[sender] = 0
            return True, None

        # send the human reply
        if reply or self._max_consecutive_auto_reply_dict[sender] == 0:
            # User provided a custom response, return function and tool results indicating user interruption
            # reset the consecutive_auto_reply_counter
            self._consecutive_auto_reply_counter[sender] = 0
            tool_returns = []
            if message.get("function_call", False):
                tool_returns.append(
                    {
                        "role": "function",
                        "name": message["function_call"].get("name", ""),
                        "content": "USER INTERRUPTED",
                    }
                )

            if message.get("tool_calls", False):
                tool_returns.extend(
                    [
                        {"role": "tool", "tool_call_id": tool_call.get("id", ""), "content": "USER INTERRUPTED"}
                        for tool_call in message["tool_calls"]
                    ]
                )

            response = {"role": "user", "content": reply}
            if tool_returns:
                response["tool_responses"] = tool_returns

            return True, response

        # increment the consecutive_auto_reply_counter
        self._consecutive_auto_reply_counter[sender] += 1
        if self.human_input_mode != "NEVER":
            print(colored("\n>>>>>>>> USING AUTO REPLY...", "red"), flush=True)

        return False, None

    def generate_reply(
        self,
        messages: Optional[List[Dict[str, Any]]] = None,
        sender: Optional["Agent"] = None,
        **kwargs: Any,
    ) -> Union[str, Dict, None]:
        """Reply based on the conversation history and the sender.

        Either messages or sender must be provided.
        Register a reply_func with `None` as one trigger for it to be activated when `messages` is non-empty and `sender` is `None`.
        Use registered auto reply functions to generate replies.
        By default, the following functions are checked in order:
        1. check_termination_and_human_reply
        2. generate_function_call_reply (deprecated in favor of tool_calls)
        3. generate_tool_calls_reply
        4. generate_code_execution_reply
        5. generate_oai_reply
        Every function returns a tuple (final, reply).
        When a function returns final=False, the next function will be checked.
        So by default, termination and human reply will be checked first.
        If not terminating and human reply is skipped, execute function or code and return the result.
        AI replies are generated only when no code execution is performed.

        Args:
            messages: a list of messages in the conversation history.
            sender: sender of an Agent instance.

        Additional keyword arguments:
            exclude (List[Callable]): a list of reply functions to be excluded.

        Returns:
            str or dict or None: reply. None if no reply is generated.
        """
        if all((messages is None, sender is None)):
            error_msg = f"Either {messages=} or {sender=} must be provided."
            logger.error(error_msg)
            raise AssertionError(error_msg)

        if messages is None:
            messages = self._oai_messages[sender]

        # Call the hookable method that gives registered hooks a chance to process all messages.
        # Message modifications do not affect the incoming messages or self._oai_messages.
        messages = self.process_all_messages_before_reply(messages)

        # Call the hookable method that gives registered hooks a chance to process the last message.
        # Message modifications do not affect the incoming messages or self._oai_messages.
        messages = self.process_last_received_message(messages)

        for reply_func_tuple in self._reply_func_list:
            reply_func = reply_func_tuple["reply_func"]
            if "exclude" in kwargs and reply_func in kwargs["exclude"]:
                continue
            if inspect.iscoroutinefunction(reply_func):
                continue
            if self._match_trigger(reply_func_tuple["trigger"], sender):
                final, reply = reply_func(self, messages=messages, sender=sender, config=reply_func_tuple["config"])
                if final:
                    return reply
        return self._default_auto_reply

    async def a_generate_reply(
        self,
        messages: Optional[List[Dict[str, Any]]] = None,
        sender: Optional["Agent"] = None,
        **kwargs: Any,
    ) -> Union[str, Dict[str, Any], None]:
        """(async) Reply based on the conversation history and the sender.

        Either messages or sender must be provided.
        Register a reply_func with `None` as one trigger for it to be activated when `messages` is non-empty and `sender` is `None`.
        Use registered auto reply functions to generate replies.
        By default, the following functions are checked in order:
        1. check_termination_and_human_reply
        2. generate_function_call_reply
        3. generate_tool_calls_reply
        4. generate_code_execution_reply
        5. generate_oai_reply
        Every function returns a tuple (final, reply).
        When a function returns final=False, the next function will be checked.
        So by default, termination and human reply will be checked first.
        If not terminating and human reply is skipped, execute function or code and return the result.
        AI replies are generated only when no code execution is performed.

        Args:
            messages: a list of messages in the conversation history.
            sender: sender of an Agent instance.

        Additional keyword arguments:
            exclude (List[Callable]): a list of reply functions to be excluded.

        Returns:
            str or dict or None: reply. None if no reply is generated.
        """
        if all((messages is None, sender is None)):
            error_msg = f"Either {messages=} or {sender=} must be provided."
            logger.error(error_msg)
            raise AssertionError(error_msg)

        if messages is None:
            messages = self._oai_messages[sender]

        # Call the hookable method that gives registered hooks a chance to process all messages.
        # Message modifications do not affect the incoming messages or self._oai_messages.
        messages = self.process_all_messages_before_reply(messages)

        # Call the hookable method that gives registered hooks a chance to process the last message.
        # Message modifications do not affect the incoming messages or self._oai_messages.
        messages = self.process_last_received_message(messages)

        for reply_func_tuple in self._reply_func_list:
            reply_func = reply_func_tuple["reply_func"]
            if "exclude" in kwargs and reply_func in kwargs["exclude"]:
                continue

            # _raise_if_sender_is_none(sender)
            if self._match_trigger(reply_func_tuple["trigger"], sender):
                if inspect.iscoroutinefunction(reply_func):
                    final, reply = await reply_func(
                        self, messages=messages, sender=sender, config=reply_func_tuple["config"]
                    )
                else:
                    final, reply = reply_func(self, messages=messages, sender=sender, config=reply_func_tuple["config"])
                if final:
                    return reply
        return self._default_auto_reply

    def _match_trigger(self, trigger: Union[None, str, type, Agent, Callable, List], sender: Optional[Agent]) -> bool:
        """Check if the sender matches the trigger.

        Args:
            - trigger (Union[None, str, type, Agent, Callable, List]): The condition to match against the sender.
            Can be `None`, string, type, `Agent` instance, callable, or a list of these.
            - sender (Agent): The sender object or type to be matched against the trigger.

        Returns:
            - bool: Returns `True` if the sender matches the trigger, otherwise `False`.

        Raises:
            - ValueError: If the trigger type is unsupported.
        """
        if trigger is None:
            return sender is None
        elif isinstance(trigger, str):
            _raise_if_sender_is_none(sender)
            return trigger == sender.name
        elif isinstance(trigger, type):
            return isinstance(sender, trigger)
        elif isinstance(trigger, Agent):
            # return True if the sender is the same type (class) as the trigger
            return trigger == sender
        elif isinstance(trigger, Callable):
            rst = trigger(sender)
            assert isinstance(rst, bool), f"trigger {trigger} must return a boolean value."
            return rst
        elif isinstance(trigger, list):
            return any(self._match_trigger(t, sender) for t in trigger)
        else:
            raise ValueError(f"Unsupported trigger type: {type(trigger)}")

    def get_human_input(self, prompt: str) -> str:
        """Get human input.

        Override this method to customize the way to get human input.

        Args:
            prompt (str): prompt for the human input.

        Returns:
            str: human input.
        """
        reply = input(prompt)
        self._human_input.append(reply)
        return reply

    async def a_get_human_input(self, prompt: str) -> str:
        """(Async) Get human input.

        Override this method to customize the way to get human input.

        Args:
            prompt (str): prompt for the human input.

        Returns:
            str: human input.
        """
        reply = input(prompt)
        self._human_input.append(reply)
        return reply

    def run_code(self, code, **kwargs):
        """Run the code and return the result.

        Override this function to modify the way to run the code.
        Args:
            code (str): the code to be executed.
            **kwargs: other keyword arguments.

        Returns:
            A tuple of (exitcode, logs, image).
            exitcode (int): the exit code of the code execution.
            logs (str): the logs of the code execution.
            image (str or None): the docker image used for the code execution.
        """
        return execute_code(code, **kwargs)

    def execute_code_blocks(self, code_blocks):
        """Execute the code blocks and return the result."""
        logs_all = ""
        for i, code_block in enumerate(code_blocks):
            lang, code = code_block
            if not lang:
                lang = infer_lang(code)
            print(
                colored(
                    f"\n>>>>>>>> EXECUTING CODE BLOCK {i} (inferred language is {lang})...",
                    "red",
                ),
                flush=True,
            )
            if lang in ["bash", "shell", "sh"]:
                exitcode, logs, image = self.run_code(code, lang=lang, **self._code_execution_config)
            elif lang in ["python", "Python"]:
                if code.startswith("# filename: "):
                    filename = code[11 : code.find("\n")].strip()
                else:
                    filename = None
                exitcode, logs, image = self.run_code(
                    code,
                    lang="python",
                    filename=filename,
                    **self._code_execution_config,
                )
            else:
                # In case the language is not supported, we return an error message.
                exitcode, logs, image = (
                    1,
                    f"unknown language {lang}",
                    None,
                )
                # raise NotImplementedError
            if image is not None:
                self._code_execution_config["use_docker"] = image
            logs_all += "\n" + logs
            if exitcode != 0:
                return exitcode, logs_all
        return exitcode, logs_all

    @staticmethod
    def _format_json_str(jstr):
        """Remove newlines outside of quotes, and handle JSON escape sequences.

        1. this function removes the newline in the query outside of quotes otherwise json.loads(s) will fail.
            Ex 1:
            "{\n"tool": "python",\n"query": "print('hello')\nprint('world')"\n}" -> "{"tool": "python","query": "print('hello')\nprint('world')"}"
            Ex 2:
            "{\n  \"location\": \"Boston, MA\"\n}" -> "{"location": "Boston, MA"}"

        2. this function also handles JSON escape sequences inside quotes,
            Ex 1:
            '{"args": "a\na\na\ta"}' -> '{"args": "a\\na\\na\\ta"}'
        """
        result = []
        inside_quotes = False
        last_char = " "
        for char in jstr:
            if last_char != "\\" and char == '"':
                inside_quotes = not inside_quotes
            last_char = char
            if not inside_quotes and char == "\n":
                continue
            if inside_quotes and char == "\n":
                char = "\\n"
            if inside_quotes and char == "\t":
                char = "\\t"
            result.append(char)
        return "".join(result)

    def execute_function(self, func_call, verbose: bool = False) -> Tuple[bool, Dict[str, str]]:
        """Execute a function call and return the result.

        Override this function to modify the way to execute function and tool calls.

        Args:
            func_call: a dictionary extracted from openai message at "function_call" or "tool_calls" with keys "name" and "arguments".

        Returns:
            A tuple of (is_exec_success, result_dict).
            is_exec_success (boolean): whether the execution is successful.
            result_dict: a dictionary with keys "name", "role", and "content". Value of "role" is "function".

        "function_call" deprecated as of [OpenAI API v1.1.0](https://github.com/openai/openai-python/releases/tag/v1.1.0)
        See https://platform.openai.com/docs/api-reference/chat/create#chat-create-function_call
        """
        func_name = func_call.get("name", "")
        func = self._function_map.get(func_name, None)

        is_exec_success = False
        if func is not None:
            # Extract arguments from a json-like string and put it into a dict.
            input_string = self._format_json_str(func_call.get("arguments", "{}"))
            try:
                arguments = json.loads(input_string)
            except json.JSONDecodeError as e:
                arguments = None
                content = f"Error: {e}\n You argument should follow json format."

            # Try to execute the function
            if arguments is not None:
                print(
                    colored(f"\n>>>>>>>> EXECUTING FUNCTION {func_name}...", "magenta"),
                    flush=True,
                )
                try:
                    content = func(**arguments)
                    is_exec_success = True
                except Exception as e:
                    content = f"Error: {e}"
        else:
            content = f"Error: Function {func_name} not found."

        if verbose:
            print(
                colored(f"\nInput arguments: {arguments}\nOutput:\n{content}", "magenta"),
                flush=True,
            )

        return is_exec_success, {
            "name": func_name,
            "role": "function",
            "content": str(content),
        }

    async def a_execute_function(self, func_call):
        """Execute an async function call and return the result.

        Override this function to modify the way async functions and tools are executed.

        Args:
            func_call: a dictionary extracted from openai message at key "function_call" or "tool_calls" with keys "name" and "arguments".

        Returns:
            A tuple of (is_exec_success, result_dict).
            is_exec_success (boolean): whether the execution is successful.
            result_dict: a dictionary with keys "name", "role", and "content". Value of "role" is "function".

        "function_call" deprecated as of [OpenAI API v1.1.0](https://github.com/openai/openai-python/releases/tag/v1.1.0)
        See https://platform.openai.com/docs/api-reference/chat/create#chat-create-function_call
        """
        func_name = func_call.get("name", "")
        func = self._function_map.get(func_name, None)

        is_exec_success = False
        if func is not None:
            # Extract arguments from a json-like string and put it into a dict.
            input_string = self._format_json_str(func_call.get("arguments", "{}"))
            try:
                arguments = json.loads(input_string)
            except json.JSONDecodeError as e:
                arguments = None
                content = f"Error: {e}\n You argument should follow json format."

            # Try to execute the function
            if arguments is not None:
                print(
                    colored(f"\n>>>>>>>> EXECUTING ASYNC FUNCTION {func_name}...", "magenta"),
                    flush=True,
                )
                try:
                    if inspect.iscoroutinefunction(func):
                        content = await func(**arguments)
                    else:
                        # Fallback to sync function if the function is not async
                        content = func(**arguments)
                    is_exec_success = True
                except Exception as e:
                    content = f"Error: {e}"
        else:
            content = f"Error: Function {func_name} not found."

        return is_exec_success, {
            "name": func_name,
            "role": "function",
            "content": str(content),
        }

    def generate_init_message(self, **context) -> Union[str, Dict]:
        """Generate the initial message for the agent.
        TODO: offer a way to customize initial message without overriding this function.

        Override this function to customize the initial message based on user's request.
        If not overridden, "message" needs to be provided in the context, or input() will be called to get the initial message.

        Args:
            **context: any context information. It has the following reserved fields:
                "message": a str of message.
                "summary_method": a string or callable specifying the method to get a summary from the chat. Default is DEFAULT_summary_method, i.e., "last_msg".
                        - Supported string are "last_msg" and "reflection_with_llm":
                            when set "last_msg", it returns the last message of the dialog as the summary.
                            when set "reflection_with_llm", it returns a summary extracted using an llm client.
                            `llm_config` must be set in either the recipient or sender.
                            "reflection_with_llm" requires the llm_config to be set in either the sender or the recipient.
                        - A callable summary_method should take the recipient and sender agent in a chat as input and return a string of summary. E.g,
                        ```python
                        def my_summary_method(
                            sender: ConversableAgent,
                            recipient: ConversableAgent,
                        ):
                            return recipient.last_message(sender)["content"]
                        ```
                    When both the sender and the recipient have an llm client, the recipient's llm client will be used.
                "summary_prompt": a string of text used to prompt a LLM-based agent (the sender or receiver agent) to reflext
                    on the conversation and extract a summary when summary_method is "reflection_with_llm".
                    Default is DEFAULT_summary_prompt, i.e., "Summarize takeaway from the conversation. Do not add any introductory phrases. If the intended request is NOT properly addressed, please point it out."
                "carryover": a string or a list of string to specify the carryover information to be passed to this chat. It can be a string or a list of string.
                    If provided, we will combine this carryover with the "message" content when generating the initial chat
                    message.
        """
        if "message" not in context:
            context["message"] = self.get_human_input(">")
        self._process_carryover(context)
        return context["message"]

    def _process_carryover(self, context):
        carryover = context.get("carryover", "")
        if carryover:
            # if carryover is string
            if isinstance(carryover, str):
                context["message"] = context["message"] + "\nContext: \n" + carryover
            elif isinstance(carryover, list):
                context["message"] = context["message"] + "\nContext: \n" + ("\n").join([t for t in carryover])
            else:
                raise CarryoverType(
                    "Carryover should be a string or a list of strings. Not adding carryover to the message."
                )

    async def a_generate_init_message(self, **context) -> Union[str, Dict]:
        """Generate the initial message for the agent.
        TODO: offer a way to customize initial message without overriding this function.

        Override this function to customize the initial message based on user's request.
        If not overridden, "message" needs to be provided in the context, or input() will be called to get the initial message.

        Args:
            Please refer to `generate_init_message` for the description of the arguments.
        """
        if "message" not in context:
            context["message"] = await self.a_get_human_input(">")
        self._process_carryover(context)
        return context["message"]

    def register_function(self, function_map: Dict[str, Callable]):
        """Register functions to the agent.

        Args:
            function_map: a dictionary mapping function names to functions.
        """
        for name in function_map.keys():
            self._assert_valid_name(name)
        self._function_map.update(function_map)

    def update_function_signature(self, func_sig: Union[str, Dict], is_remove: None):
        """update a function_signature in the LLM configuration for function_call.

        Args:
            func_sig (str or dict): description/name of the function to update/remove to the model. See: https://platform.openai.com/docs/api-reference/chat/create#chat/create-functions
            is_remove: whether removing the function from llm_config with name 'func_sig'

        Deprecated as of [OpenAI API v1.1.0](https://github.com/openai/openai-python/releases/tag/v1.1.0)
        See https://platform.openai.com/docs/api-reference/chat/create#chat-create-function_call
        """

        if not isinstance(self.llm_config, dict):
            error_msg = "To update a function signature, agent must have an llm_config"
            logger.error(error_msg)
            raise AssertionError(error_msg)

        if is_remove:
            if "functions" not in self.llm_config.keys():
                error_msg = "The agent config doesn't have function {name}.".format(name=func_sig)
                logger.error(error_msg)
                raise AssertionError(error_msg)
            else:
                self.llm_config["functions"] = [
                    func for func in self.llm_config["functions"] if func["name"] != func_sig
                ]
        else:
            assert isinstance(func_sig, dict)

            self._assert_valid_name(func_sig["name"])
            if "functions" in self.llm_config.keys():
                self.llm_config["functions"] = [
                    func for func in self.llm_config["functions"] if func.get("name") != func_sig["name"]
                ] + [func_sig]
            else:
                self.llm_config["functions"] = [func_sig]

        if len(self.llm_config["functions"]) == 0:
            del self.llm_config["functions"]

        self.client = OpenAIWrapper(**self.llm_config)

    def update_tool_signature(self, tool_sig: Union[str, Dict], is_remove: None):
        """update a tool_signature in the LLM configuration for tool_call.

        Args:
            tool_sig (str or dict): description/name of the tool to update/remove to the model. See: https://platform.openai.com/docs/api-reference/chat/create#chat-create-tools
            is_remove: whether removing the tool from llm_config with name 'tool_sig'
        """

        if not self.llm_config:
            error_msg = "To update a tool signature, agent must have an llm_config"
            logger.error(error_msg)
            raise AssertionError(error_msg)

        if is_remove:
            if "tools" not in self.llm_config.keys():
                error_msg = "The agent config doesn't have tool {name}.".format(name=tool_sig)
                logger.error(error_msg)
                raise AssertionError(error_msg)
            else:
                self.llm_config["tools"] = [
                    tool for tool in self.llm_config["tools"] if tool["function"]["name"] != tool_sig
                ]
        else:
            assert isinstance(tool_sig, dict)

            self._assert_valid_name(tool_sig["function"]["name"])
            if "tools" in self.llm_config.keys():
                self.llm_config["tools"] = [
                    tool
                    for tool in self.llm_config["tools"]
                    if tool.get("function", {}).get("name") != tool_sig["function"]["name"]
                ] + [tool_sig]
            else:
                self.llm_config["tools"] = [tool_sig]

        if len(self.llm_config["tools"]) == 0:
            del self.llm_config["tools"]

        self.client = OpenAIWrapper(**self.llm_config)

    def can_execute_function(self, name: Union[List[str], str]) -> bool:
        """Whether the agent can execute the function."""
        names = name if isinstance(name, list) else [name]
        return all([n in self._function_map for n in names])

    @property
    def function_map(self) -> Dict[str, Callable]:
        """Return the function map."""
        return self._function_map

    def _wrap_function(self, func: F) -> F:
        """Wrap the function to dump the return value to json.

        Handles both sync and async functions.

        Args:
            func: the function to be wrapped.

        Returns:
            The wrapped function.
        """

        @load_basemodels_if_needed
        @functools.wraps(func)
        def _wrapped_func(*args, **kwargs):
            retval = func(*args, **kwargs)

            return serialize_to_str(retval)

        @load_basemodels_if_needed
        @functools.wraps(func)
        async def _a_wrapped_func(*args, **kwargs):
            retval = await func(*args, **kwargs)
            return serialize_to_str(retval)

        wrapped_func = _a_wrapped_func if inspect.iscoroutinefunction(func) else _wrapped_func

        # needed for testing
        wrapped_func._origin = func

        return wrapped_func

    def register_for_llm(
        self,
        *,
        name: Optional[str] = None,
        description: Optional[str] = None,
        api_style: Literal["function", "tool"] = "tool",
    ) -> Callable[[F], F]:
        """Decorator factory for registering a function to be used by an agent.

        It's return value is used to decorate a function to be registered to the agent. The function uses type hints to
        specify the arguments and return type. The function name is used as the default name for the function,
        but a custom name can be provided. The function description is used to describe the function in the
        agent's configuration.

        Args:
            name (optional(str)): name of the function. If None, the function name will be used (default: None).
            description (optional(str)): description of the function (default: None). It is mandatory
                for the initial decorator, but the following ones can omit it.
            api_style: (literal): the API style for function call.
                For Azure OpenAI API, use version 2023-12-01-preview or later.
                `"function"` style will be deprecated. For earlier version use
                `"function"` if `"tool"` doesn't work.
                See [Azure OpenAI documentation](https://learn.microsoft.com/en-us/azure/ai-services/openai/how-to/function-calling?tabs=python) for details.

        Returns:
            The decorator for registering a function to be used by an agent.

        Examples:
            ```
            @user_proxy.register_for_execution()
            @agent2.register_for_llm()
            @agent1.register_for_llm(description="This is a very useful function")
            def my_function(a: Annotated[str, "description of a parameter"] = "a", b: int, c=3.14) -> str:
                 return a + str(b * c)
            ```

            For Azure OpenAI versions prior to 2023-12-01-preview, set `api_style`
            to `"function"` if `"tool"` doesn't work:
            ```
            @agent2.register_for_llm(api_style="function")
            def my_function(a: Annotated[str, "description of a parameter"] = "a", b: int, c=3.14) -> str:
                 return a + str(b * c)
            ```

        """

        def _decorator(func: F) -> F:
            """Decorator for registering a function to be used by an agent.

            Args:
                func: the function to be registered.

            Returns:
                The function to be registered, with the _description attribute set to the function description.

            Raises:
                ValueError: if the function description is not provided and not propagated by a previous decorator.
                RuntimeError: if the LLM config is not set up before registering a function.

            """
            # name can be overwritten by the parameter, by default it is the same as function name
            if name:
                func._name = name
            elif not hasattr(func, "_name"):
                func._name = func.__name__

            # description is propagated from the previous decorator, but it is mandatory for the first one
            if description:
                func._description = description
            else:
                if not hasattr(func, "_description"):
                    raise ValueError("Function description is required, none found.")

            # get JSON schema for the function
            f = get_function_schema(func, name=func._name, description=func._description)

            # register the function to the agent if there is LLM config, raise an exception otherwise
            if self.llm_config is None:
                raise RuntimeError("LLM config must be setup before registering a function for LLM.")

            if api_style == "function":
                f = f["function"]
                self.update_function_signature(f, is_remove=False)
            elif api_style == "tool":
                self.update_tool_signature(f, is_remove=False)
            else:
                raise ValueError(f"Unsupported API style: {api_style}")

            return func

        return _decorator

    def register_for_execution(
        self,
        name: Optional[str] = None,
    ) -> Callable[[F], F]:
        """Decorator factory for registering a function to be executed by an agent.

        It's return value is used to decorate a function to be registered to the agent.

        Args:
            name (optional(str)): name of the function. If None, the function name will be used (default: None).

        Returns:
            The decorator for registering a function to be used by an agent.

        Examples:
            ```
            @user_proxy.register_for_execution()
            @agent2.register_for_llm()
            @agent1.register_for_llm(description="This is a very useful function")
            def my_function(a: Annotated[str, "description of a parameter"] = "a", b: int, c=3.14):
                 return a + str(b * c)
            ```

        """

        def _decorator(func: F) -> F:
            """Decorator for registering a function to be used by an agent.

            Args:
                func: the function to be registered.

            Returns:
                The function to be registered, with the _description attribute set to the function description.

            Raises:
                ValueError: if the function description is not provided and not propagated by a previous decorator.

            """
            # name can be overwritten by the parameter, by default it is the same as function name
            if name:
                func._name = name
            elif not hasattr(func, "_name"):
                func._name = func.__name__

            self.register_function({func._name: self._wrap_function(func)})

            return func

        return _decorator

    def register_model_client(self, model_client_cls: ModelClient, **kwargs):
        """Register a model client.

        Args:
            model_client_cls: A custom client class that follows the Client interface
            **kwargs: The kwargs for the custom client class to be initialized with
        """
        self.client.register_model_client(model_client_cls, **kwargs)

    def register_hook(self, hookable_method: str, hook: Callable):
        """
        Registers a hook to be called by a hookable method, in order to add a capability to the agent.
        Registered hooks are kept in lists (one per hookable method), and are called in their order of registration.

        Args:
            hookable_method: A hookable method name implemented by ConversableAgent.
            hook: A method implemented by a subclass of AgentCapability.
        """
        assert hookable_method in self.hook_lists, f"{hookable_method} is not a hookable method."
        hook_list = self.hook_lists[hookable_method]
        assert hook not in hook_list, f"{hook} is already registered as a hook."
        hook_list.append(hook)

    def process_all_messages_before_reply(self, messages: List[Dict]) -> List[Dict]:
        """
        Calls any registered capability hooks to process all messages, potentially modifying the messages.
        """
        hook_list = self.hook_lists["process_all_messages_before_reply"]
        # If no hooks are registered, or if there are no messages to process, return the original message list.
        if len(hook_list) == 0 or messages is None:
            return messages

        # Call each hook (in order of registration) to process the messages.
        processed_messages = messages
        for hook in hook_list:
            processed_messages = hook(processed_messages)
        return processed_messages

    def process_last_received_message(self, messages):
        """
        Calls any registered capability hooks to use and potentially modify the text of the last message,
        as long as the last message is not a function call or exit command.
        """

        # If any required condition is not met, return the original message list.
        hook_list = self.hook_lists["process_last_received_message"]
        if len(hook_list) == 0:
            return messages  # No hooks registered.
        if messages is None:
            return None  # No message to process.
        if len(messages) == 0:
            return messages  # No message to process.
        last_message = messages[-1]
        if "function_call" in last_message:
            return messages  # Last message is a function call.
        if "context" in last_message:
            return messages  # Last message contains a context key.
        if "content" not in last_message:
            return messages  # Last message has no content.
        user_text = last_message["content"]
        if not isinstance(user_text, str):
            return messages  # Last message content is not a string. TODO: Multimodal agents will use a dict here.
        if user_text == "exit":
            return messages  # Last message is an exit command.

        # Call each hook (in order of registration) to process the user's message.
        processed_user_text = user_text
        for hook in hook_list:
            processed_user_text = hook(processed_user_text)
        if processed_user_text == user_text:
            return messages  # No hooks actually modified the user's message.

        # Replace the last user message with the expanded one.
        messages = messages.copy()
        messages[-1]["content"] = processed_user_text
        return messages

    def print_usage_summary(self, mode: Union[str, List[str]] = ["actual", "total"]) -> None:
        """Print the usage summary."""
        if self.client is None:
            print(f"No cost incurred from agent '{self.name}'.")
        else:
            print(f"Agent '{self.name}':")
            self.client.print_usage_summary(mode)

    def get_actual_usage(self) -> Union[None, Dict[str, int]]:
        """Get the actual usage summary."""
        if self.client is None:
            return None
        else:
            return self.client.actual_usage_summary

    def get_total_usage(self) -> Union[None, Dict[str, int]]:
        """Get the total usage summary."""
        if self.client is None:
            return None
        else:
            return self.client.total_usage_summary


def register_function(
    f: Callable[..., Any],
    *,
    caller: ConversableAgent,
    executor: ConversableAgent,
    name: Optional[str] = None,
    description: str,
) -> None:
    """Register a function to be proposed by an agent and executed for an executor.

    This function can be used instead of function decorators `@ConversationAgent.register_for_llm` and
    `@ConversationAgent.register_for_execution`.

    Args:
        f: the function to be registered.
        caller: the agent calling the function, typically an instance of ConversableAgent.
        executor: the agent executing the function, typically an instance of UserProxy.
        name: name of the function. If None, the function name will be used (default: None).
        description: description of the function. The description is used by LLM to decode whether the function
            is called. Make sure the description is properly describing what the function does or it might not be
            called by LLM when needed.

    """
    f = caller.register_for_llm(name=name, description=description)(f)
    executor.register_for_execution(name=name)(f)


def _raise_if_sender_is_none(sender: Optional[Agent]):
    if sender is None:
        raise SenderRequired()<|MERGE_RESOLUTION|>--- conflicted
+++ resolved
@@ -1392,12 +1392,7 @@
         if config is None:
             config = self
         if messages is None:
-<<<<<<< HEAD
-            messages = self._oai_messages[sender]
-
-=======
             messages = self._oai_messages[sender] if sender else []
->>>>>>> 8ec1c3e0
         message = messages[-1]
         reply = ""
         no_human_input_msg = ""
@@ -1509,20 +1504,11 @@
         if config is None:
             config = self
         if messages is None:
-<<<<<<< HEAD
-            messages = self._oai_messages[sender]
-
-        message = messages[-1]
-        reply = ""
-        no_human_input_msg = ""
-
-=======
             messages = self._oai_messages[sender] if sender else []
         message = messages[-1] if messages else {}
         reply = ""
         no_human_input_msg = ""
         sender_name = "the sender" if sender is None else sender.name
->>>>>>> 8ec1c3e0
         if self.human_input_mode == "ALWAYS":
             _raise_if_sender_is_none(sender)
             reply = await self.a_get_human_input(
