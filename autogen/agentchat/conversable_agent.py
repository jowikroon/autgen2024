--- conflicted
+++ resolved
@@ -1144,11 +1144,7 @@
             result.append(char)
         return "".join(result)
 
-<<<<<<< HEAD
-    def execute_function(self, func_call, verbose: bool = False):
-=======
-    def execute_function(self, func_call) -> Tuple[bool, Dict[str, str]]:
->>>>>>> 02593ff7
+    def execute_function(self, func_call, verbose: bool = False) -> Tuple[bool, Dict[str, str]]:
         """Execute a function call and return the result.
 
         Override this function to modify the way to execute a function call.
