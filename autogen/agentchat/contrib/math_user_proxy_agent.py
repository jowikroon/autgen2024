import re
import os
from pydantic import BaseModel, Extra, root_validator
from typing import Any, Callable, Dict, List, Optional, Union, Tuple
from time import sleep

from autogen.agentchat import Agent, UserProxyAgent
from autogen.code_utils import UNKNOWN, extract_code, execute_code, infer_lang
from autogen.math_utils import get_answer


PROMPTS = {
    # default
    "default": """Let's use Python to solve a math problem.

Query requirements:
You should always use the 'print' function for the output and use fractions/radical forms instead of decimals.
You can use packages like sympy to help you.
You must follow the formats below to write your code:
```python
# your code
```

First state the key idea to solve the problem. You may choose from three ways to solve the problem:
Case 1: If the problem can be solved with Python code directly, please write a program to solve it. You can enumerate all possible arrangements if needed.
Case 2: If the problem is mostly reasoning, you can solve it by yourself directly.
Case 3: If the problem cannot be handled in the above two ways, please follow this process:
1. Solve the problem step by step (do not over-divide the steps).
2. Take out any queries that can be asked through Python (for example, any calculations or equations that can be calculated).
3. Wait for me to give the results.
4. Continue if you think the result is correct. If the result is invalid or unexpected, please correct your query or reasoning.

After all the queries are run and you get the answer, put the answer in \\boxed{}.

Problem:
""",
    # select python or wolfram
    "two_tools": """Let's use two tools (Python and Wolfram alpha) to solve a math problem.

Query requirements:
You must follow the formats below to write your query:
For Wolfram Alpha:
```wolfram
# one wolfram query
```
For Python:
```python
# your code
```
When using Python, you should always use the 'print' function for the output and use fractions/radical forms instead of decimals. You can use packages like sympy to help you.
When using wolfram, give one query in each code block.

Please follow this process:
1. Solve the problem step by step (do not over-divide the steps).
2. Take out any queries that can be asked through Python or Wolfram Alpha, select the most suitable tool to be used (for example, any calculations or equations that can be calculated).
3. Wait for me to give the results.
4. Continue if you think the result is correct. If the result is invalid or unexpected, please correct your query or reasoning.

After all the queries are run and you get the answer, put the final answer in \\boxed{}.

Problem: """,
    # use python step by step
    "python": """Let's use Python to solve a math problem.

Query requirements:
You should always use the 'print' function for the output and use fractions/radical forms instead of decimals.
You can use packages like sympy to help you.
You must follow the formats below to write your code:
```python
# your code
```

Please follow this process:
1. Solve the problem step by step (do not over-divide the steps).
2. Take out any queries that can be asked through Python (for example, any calculations or equations that can be calculated).
3. Wait for me to give the results.
4. Continue if you think the result is correct. If the result is invalid or unexpected, please correct your query or reasoning.

After all the queries are run and you get the answer, put the answer in \\boxed{}.

Problem: """,
}


def _is_termination_msg_mathchat(message):
    """Check if a message is a termination message."""
    if isinstance(message, dict):
        message = message.get("content")
        if message is None:
            return False
    cb = extract_code(message)
    contain_code = False
    for c in cb:
        if c[0] == "python" or c[0] == "wolfram":
            contain_code = True
            break
    return not contain_code and get_answer(message) is not None and get_answer(message) != ""


def _add_print_to_last_line(code):
    """Add print() to the last line of a string."""
    # 1. check if there is already a print statement
    if "print(" in code:
        return code
    # 2. extract the last line, enclose it in print() and return the new string
    lines = code.splitlines()
    last_line = lines[-1]
    if "\t" in last_line or "=" in last_line:
        return code
    if "=" in last_line:
        last_line = "print(" + last_line.split(" = ")[0] + ")"
        lines.append(last_line)
    else:
        lines[-1] = "print(" + last_line + ")"
    # 3. join the lines back together
    return "\n".join(lines)


def _remove_print(code):
    """remove all print statements from a string."""
    lines = code.splitlines()
    lines = [line for line in lines if not line.startswith("print(")]
    return "\n".join(lines)


class MathUserProxyAgent(UserProxyAgent):
    """(Experimental) A MathChat agent that can handle math problems."""

    MAX_CONSECUTIVE_AUTO_REPLY = 15  # maximum number of consecutive auto replies (subject to future change)
    DEFAULT_REPLY = "Continue. Please keep solving the problem until you need to query. (If you get to the answer, put it in \\boxed{}.)"

    def __init__(
        self,
        name: Optional[str] = "MathChatAgent",  # default set to MathChatAgent
        is_termination_msg: Optional[
            Callable[[Dict], bool]
        ] = _is_termination_msg_mathchat,  # terminate if \boxed{} in message
        human_input_mode: Optional[str] = "NEVER",  # Fully automated
        default_auto_reply: Optional[Union[str, Dict, None]] = DEFAULT_REPLY,
        max_invalid_q_per_step=3,  # a parameter needed in MathChat
        **kwargs,
    ):
        """
        Args:
            name (str): name of the agent
            is_termination_msg (function): a function that takes a message in the form of a dictionary and returns a boolean value indicating if this received message is a termination message.
                The dict can contain the following keys: "content", "role", "name", "function_call".
            human_input_mode (str): whether to ask for human inputs every time a message is received.
                Possible values are "ALWAYS", "TERMINATE", "NEVER".
                (1) When "ALWAYS", the agent prompts for human input every time a message is received.
                    Under this mode, the conversation stops when the human input is "exit",
                    or when is_termination_msg is True and there is no human input.
                (2) When "TERMINATE", the agent only prompts for human input only when a termination message is received or
                    the number of auto reply reaches the max_consecutive_auto_reply.
                (3) (Default) When "NEVER", the agent will never prompt for human input. Under this mode, the conversation stops
                    when the number of auto reply reaches the max_consecutive_auto_reply or when is_termination_msg is True.
            default_auto_reply (str or dict or None): the default auto reply message when no code execution or llm based reply is generated.
            max_invalid_q_per_step (int): (ADDED) the maximum number of invalid queries per step.
            **kwargs (dict): other kwargs in [UserProxyAgent](../user_proxy_agent#__init__).
        """
        super().__init__(
            name=name,
            is_termination_msg=is_termination_msg,
            human_input_mode=human_input_mode,
            default_auto_reply=default_auto_reply,
            **kwargs,
        )
<<<<<<< HEAD
        self.register_reply([Agent, None], MathUserProxyAgent._generate_math_reply, 2)
=======
        self.register_reply([Agent, None], MathUserProxyAgent._generate_math_reply, position=2)
>>>>>>> cbd1e193
        # fixed var
        self._max_invalid_q_per_step = max_invalid_q_per_step

        # mutable
        self._valid_q_count = 0
        self._total_q_count = 0
        self._accum_invalid_q_per_step = 0
        self._previous_code = ""
        self.last_reply = None

    def generate_init_message(self, problem, prompt_type="default", customized_prompt=None):
        """Generate a prompt for the assistant agent with the given problem and prompt.

        Args:
            problem (str): the problem to be solved.
            prompt_type (str): the type of the prompt. Possible values are "default", "python", "wolfram".
                (1) "default": the prompt that allows the agent to choose between 3 ways to solve a problem:
                    1. write a python program to solve it directly.
                    2. solve it directly without python.
                    3. solve it step by step with python.
                (2) "python":
                    a simplified prompt from the third way of the "default" prompt, that asks the assistant
                    to solve the problem step by step with python.
                (3) "two_tools":
                    a simplified prompt similar to the "python" prompt, but allows the model to choose between
                    Python and Wolfram Alpha to solve the problem.
            customized_prompt (str): a customized prompt to be used. If it is not None, the prompt_type will be ignored.

        Returns:
            str: the generated prompt ready to be sent to the assistant agent.
        """
        self._reset()
        if customized_prompt is not None:
            return customized_prompt + problem
        return PROMPTS[prompt_type] + problem

    def _reset(self):
        # super().reset()
        self._valid_q_count = 0
        self._total_q_count = 0
        self._accum_invalid_q_per_step = 0
        self._previous_code = ""
        self.last_reply = None

    def execute_one_python_code(self, pycode):
        """Execute python code blocks.

        Previous python code will be saved and executed together with the new code.
        the "print" function will also be added to the last line of the code if needed
        """
        # Need to replace all "; " with "\n" to avoid syntax error when adding `print` to the last line
        pycode = pycode.replace("; ", "\n").replace(";", "\n")
        pycode = self._previous_code + _add_print_to_last_line(pycode)

        return_code, output, _ = execute_code(pycode, **self._code_execution_config, timeout=5)
        is_success = return_code == 0

        if not is_success:
            # Remove the file information from the error string
            pattern = r'File "/[^"]+\.py", line \d+, in .+\n'
            if isinstance(output, str):
                output = re.sub(pattern, "", output)
            output = "Error: " + output
        elif output == "":
            # Check if there is any print statement
            if "print" not in pycode:
                output = "No output found. Make sure you print the results."
                is_success = False
            else:
                output = "No output found."
                is_success = True

        if len(output) > 2000:
            output = "Your requested query response is too long. You might have made a mistake. Please revise your reasoning and query."
            is_success = False

        if is_success:
            # remove print and check if it still works
            tmp = self._previous_code + "\n" + _remove_print(pycode) + "\n"
            rcode, _, _ = execute_code(tmp, **self._code_execution_config)
        else:
            # only add imports and check if it works
            tmp = self._previous_code + "\n"
            for line in pycode.split("\n"):
                if "import" in line:
                    tmp += line + "\n"
            rcode, _, _ = execute_code(tmp, **self._code_execution_config)

        if rcode == 0:
            self._previous_code = tmp
        return output, is_success

    def execute_one_wolfram_query(self, query: str):
        """Run one wolfram query and return the output.

        Args:
            query: string of the query.

        Returns:
            output: string with the output of the query.
            is_success: boolean indicating whether the query was successful.
        """
        # wolfram query handler
        wolfram = WolframAlphaAPIWrapper()
        output, is_success = wolfram.run(query)
        if output == "":
            output = "Error: The wolfram query is invalid."
            is_success = False
        return output, is_success

    def _generate_math_reply(
        self,
        messages: Optional[List[Dict]] = None,
        sender: Optional[Agent] = None,
        config: Optional[Any] = None,
    ):
        """Generate an auto reply."""
        if messages is None:
            messages = self._oai_messages[sender]
        message = messages[-1]
        message = message.get("content", "")
        code_blocks = extract_code(message)

        if len(code_blocks) == 1 and code_blocks[0][0] == UNKNOWN:
            # no code block is found, lang should be `UNKNOWN``
            return True, self._default_auto_reply
        is_success, all_success = True, True
        reply = ""
        for code_block in code_blocks:
            lang, code = code_block
            if not lang:
                lang = infer_lang(code)
            if lang == "python":
                output, is_success = self.execute_one_python_code(code)
            elif lang == "wolfram":
                output, is_success = self.execute_one_wolfram_query(code)
            else:
                output = "Error: Unknown language."
                is_success = False

            reply += output + "\n"
            if not is_success:
                all_success = False
                self._valid_q_count -= 1  # count invalid queries

        reply = reply.strip()

        if self.last_reply == reply:
            return True, reply + "\nYour query or result is same from the last, please try a new approach."
        self.last_reply = reply

        if not all_success:
            self._accum_invalid_q_per_step += 1
            if self._accum_invalid_q_per_step > self._max_invalid_q_per_step:
                self._accum_invalid_q_per_step = 0
                reply = "Please revisit the problem statement and your reasoning. If you think this step is correct, solve it yourself and continue the next step. Otherwise, correct this step."

        return True, reply


# Modified based on langchain. Langchain is licensed under MIT License:
# The MIT License

# Copyright (c) Harrison Chase

# Permission is hereby granted, free of charge, to any person obtaining a copy
# of this software and associated documentation files (the "Software"), to deal
# in the Software without restriction, including without limitation the rights
# to use, copy, modify, merge, publish, distribute, sublicense, and/or sell
# copies of the Software, and to permit persons to whom the Software is
# furnished to do so, subject to the following conditions:

# The above copyright notice and this permission notice shall be included in
# all copies or substantial portions of the Software.

# THE SOFTWARE IS PROVIDED "AS IS", WITHOUT WARRANTY OF ANY KIND, EXPRESS OR
# IMPLIED, INCLUDING BUT NOT LIMITED TO THE WARRANTIES OF MERCHANTABILITY,
# FITNESS FOR A PARTICULAR PURPOSE AND NONINFRINGEMENT. IN NO EVENT SHALL THE
# AUTHORS OR COPYRIGHT HOLDERS BE LIABLE FOR ANY CLAIM, DAMAGES OR OTHER
# LIABILITY, WHETHER IN AN ACTION OF CONTRACT, TORT OR OTHERWISE, ARISING FROM,
# OUT OF OR IN CONNECTION WITH THE SOFTWARE OR THE USE OR OTHER DEALINGS IN
# THE SOFTWARE.


def get_from_dict_or_env(data: Dict[str, Any], key: str, env_key: str, default: Optional[str] = None) -> str:
    """Get a value from a dictionary or an environment variable."""
    if key in data and data[key]:
        return data[key]
    elif env_key in os.environ and os.environ[env_key]:
        return os.environ[env_key]
    elif default is not None:
        return default
    else:
        raise ValueError(
            f"Did not find {key}, please add an environment variable"
            f" `{env_key}` which contains it, or pass"
            f"  `{key}` as a named parameter."
        )


class WolframAlphaAPIWrapper(BaseModel):
    """Wrapper for Wolfram Alpha.

    Docs for using:

    1. Go to wolfram alpha and sign up for a developer account
    2. Create an app and get your APP ID
    3. Save your APP ID into WOLFRAM_ALPHA_APPID env variable
    4. pip install wolframalpha

    """

    wolfram_client: Any  #: :meta private:
    wolfram_alpha_appid: Optional[str] = None

    class Config:
        """Configuration for this pydantic object."""

        extra = Extra.forbid

    @root_validator(skip_on_failure=True)
    def validate_environment(cls, values: Dict) -> Dict:
        """Validate that api key and python package exists in environment."""
        wolfram_alpha_appid = get_from_dict_or_env(values, "wolfram_alpha_appid", "WOLFRAM_ALPHA_APPID")
        values["wolfram_alpha_appid"] = wolfram_alpha_appid

        try:
            import wolframalpha

        except ImportError:
            raise ImportError("wolframalpha is not installed. " "Please install it with `pip install wolframalpha`")
        client = wolframalpha.Client(wolfram_alpha_appid)
        values["wolfram_client"] = client

        return values

    def run(self, query: str) -> Tuple[str, bool]:
        """Run query through WolframAlpha and parse result."""
        from urllib.error import HTTPError

        is_success = False  # added
        res = None
        for _ in range(20):
            try:
                res = self.wolfram_client.query(query)
                break
            except HTTPError:
                sleep(1)
            except Exception:
                return (
                    "Wolfram Alpha wasn't able to answer it. Please try a new query for wolfram or use python.",
                    is_success,
                )
        if res is None:
            return (
                "Wolfram Alpha wasn't able to answer it (may due to web error), you can try again or use python.",
                is_success,
            )

        try:
            if not res["@success"]:
                return (
                    "Your Wolfram query is invalid. Please try a new query for wolfram or use python.",
                    is_success,
                )
            assumption = next(res.pods).text
            answer = ""
            for result in res["pod"]:
                if result["@title"] == "Solution":
                    answer = result["subpod"]["plaintext"]
                if result["@title"] == "Results" or result["@title"] == "Solutions":
                    for i, sub in enumerate(result["subpod"]):
                        answer += f"ans {i}: " + sub["plaintext"] + "\n"
                    break
            if answer == "":
                answer = next(res.results).text

        except Exception:
            return (
                "Wolfram Alpha wasn't able to answer it. Please try a new query for wolfram or use python.",
                is_success,
            )

        if answer is None or answer == "":
            # We don't want to return the assumption alone if answer is empty
            return "No good Wolfram Alpha Result was found", is_success
        is_success = True
        return f"Assumption: {assumption} \nAnswer: {answer}", is_success<|MERGE_RESOLUTION|>--- conflicted
+++ resolved
@@ -165,11 +165,7 @@
             default_auto_reply=default_auto_reply,
             **kwargs,
         )
-<<<<<<< HEAD
-        self.register_reply([Agent, None], MathUserProxyAgent._generate_math_reply, 2)
-=======
         self.register_reply([Agent, None], MathUserProxyAgent._generate_math_reply, position=2)
->>>>>>> cbd1e193
         # fixed var
         self._max_invalid_q_per_step = max_invalid_q_per_step
 
