--- conflicted
+++ resolved
@@ -152,14 +152,6 @@
         processed_messages = []
         processed_messages_tokens = 0
 
-<<<<<<< HEAD
-=======
-        # calculate tokens for all messages
-        total_tokens = sum(
-            _count_tokens(msg["content"]) for msg in temp_messages if isinstance(msg.get("content"), (str, list))
-        )
-
->>>>>>> 78cb908f
         for msg in reversed(temp_messages):
             # Some messages may not have content.
             if not isinstance(msg.get("content"), (str, list)):
@@ -185,8 +177,6 @@
             processed_messages.insert(0, msg)
 
         return processed_messages
-
-<<<<<<< HEAD
     def get_stats(self, pre_transform_messages: List[Dict], post_transform_messages: List[Dict]) -> Tuple[str, bool]:
         pre_transform_messages_tokens = sum(_count_tokens(msg["content"]) for msg in pre_transform_messages)
         post_transform_messages_tokens = sum(_count_tokens(msg["content"]) for msg in post_transform_messages)
@@ -199,10 +189,8 @@
             return stats_str, True
         return "No tokens were truncated.", False
 
-    def _truncate_str_to_tokens(self, contents: Union[str, List]) -> Union[str, List]:
-=======
+
     def _truncate_str_to_tokens(self, contents: Union[str, List], n_tokens: int) -> Union[str, List]:
->>>>>>> 78cb908f
         if isinstance(contents, str):
             return self._truncate_tokens(contents, n_tokens)
         elif isinstance(contents, list):
