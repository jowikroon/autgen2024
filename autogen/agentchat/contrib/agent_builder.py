--- conflicted
+++ resolved
@@ -501,13 +501,10 @@
                 "code_execution_config": code_execution_config,
             }
         )
-<<<<<<< HEAD
-
-        return self._build_agents(use_oai_assistant, list_of_functions, **kwargs)
-=======
+
         _config_check(self.cached_configs)
-        return self._build_agents(use_oai_assistant, user_proxy=user_proxy, **kwargs)
->>>>>>> 23c1dec2
+        return self._build_agents(use_oai_assistant, list_of_functions, user_proxy=user_proxy, **kwargs)
+
 
     def build_from_library(
         self,
@@ -679,17 +676,14 @@
         return self._build_agents(use_oai_assistant, user_proxy=user_proxy, **kwargs)
 
     def _build_agents(
-<<<<<<< HEAD
-        self, use_oai_assistant: Optional[bool] = False, list_of_functions: Optional[List[Dict]] = None, **kwargs
-=======
-        self, use_oai_assistant: Optional[bool] = False, user_proxy: Optional[autogen.ConversableAgent] = None, **kwargs
->>>>>>> 23c1dec2
+        self, use_oai_assistant: Optional[bool] = False, list_of_functions: Optional[List[Dict]] = None, user_proxy: Optional[autogen.ConversableAgent] = None, **kwargs
     ) -> Tuple[List[autogen.ConversableAgent], Dict]:
         """
         Build agents with generated configs.
 
         Args:
             use_oai_assistant: use OpenAI assistant api instead of self-constructed agent.
+            list_of_functions: list of functions to be associated to Agents
             user_proxy: user proxy's class that can be used to replace the default user proxy.
 
         Returns:
