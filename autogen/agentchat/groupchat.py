--- conflicted
+++ resolved
@@ -82,7 +82,6 @@
 Read the following conversation.
 Then select the next role from {[agent.name for agent in agents]} to play. Only return the role."""
 
-<<<<<<< HEAD
     def selector_end_msg(self) -> List[Dict]:
         """Return the message for the selector to select the next speaker."""
         return [
@@ -92,10 +91,7 @@
             }
         ]
 
-    def manual_select_speaker(self, agents: List[Agent]) -> Agent:
-=======
     def manual_select_speaker(self, agents: List[Agent]) -> Union[Agent, None]:
->>>>>>> 26f6e0cf
         """Manually select the next speaker."""
 
         print("Please select the next speaker from the following list:")
