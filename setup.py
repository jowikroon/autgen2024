--- conflicted
+++ resolved
@@ -14,11 +14,7 @@
 __version__ = version["__version__"]
 
 install_requires = [
-<<<<<<< HEAD
     "openai>=1.3,<1.5",
-=======
-    "openai>=1,<1.5",  # a temporary fix for breaking changes in 1.5
->>>>>>> 4b5ec5a5
     "diskcache",
     "termcolor",
     "flaml",
