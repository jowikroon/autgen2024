--- conflicted
+++ resolved
@@ -14,11 +14,7 @@
 __version__ = version["__version__"]
 
 install_requires = [
-<<<<<<< HEAD
-    "openai<1.5",
-=======
     "openai>=1.3",
->>>>>>> a9483a49
     "diskcache",
     "termcolor",
     "flaml",
