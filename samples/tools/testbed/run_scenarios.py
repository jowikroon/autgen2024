import os
import errno
import shutil
import subprocess
import json
import sys
import time
import pathlib
import argparse
from autogen import config_list_from_json

# What platform are we running?
IS_WIN32 = sys.platform == "win32"

# Location of the global includes dir. The contents of this directory will be copied to the Docker environment.
GLOBAL_INCLUDES_DIR = "includes"

<<<<<<< HEAD
# This is the tag given to the image that is *built* when no other image is provided.
# Do not use this field to specify the name of an existing image (e.g., on Dockerhub)
DEFAULT_DOCKER_IMAGE_TAG = "autogen/testbed:default"
=======
# Name of the default ENV file
ENV_FILE = "ENV.json"
ENV_EXAMPLE_FILE = "ENV.json.example"

>>>>>>> c46bce5d


def run_scenarios(scenario, n_repeats, is_native, config_list, requirements, docker_image=None, results_dir="results"):
    """
    Run a set testbed scenarios a given number of times.

    Args:
        scenario (path):    The file or folder containing the scenario JSONL instances. If given a folder, then
                            all JSONL files in the folder will be loaded and run.
        n_repeats (int):    The number of times each scenario instance will be repeated
        is_native (bool):   True if the scenario should be run locally rather than in Docker (proceed with caution!)
        config_list (list): An Autogen OAI_CONFIG_LIST to be used when running scenarios.
        results_dir (path): The folder were results will be saved.
    """

    files = []

    # Figure out which files or folders we are working with
    if os.path.isfile(scenario):
        files.append(scenario)
    elif os.path.isdir(scenario):
        for f in os.listdir(scenario):
            scenario_file = os.path.join(scenario, f)

            if not os.path.isfile(scenario_file):
                continue

            if not scenario_file.lower().endswith(".jsonl"):
                continue

            files.append(scenario_file)
    else:
        raise FileNotFoundError(errno.ENOENT, os.strerror(errno.ENOENT), scenario)

    # Run all the scenario files
    for scenario_file in files:
        scenario_name = os.path.basename(scenario_file).split(".")
        scenario_name.pop()
        scenario_name = ".".join(scenario_name)

        scenario_dir = os.path.dirname(os.path.realpath(scenario_file))

        # Each line in the scenario file is an instance. Run it.
        with open(scenario_file) as fh:
            for line in fh:
                instance = json.loads(line)

                # Create a folder to store the results
                # Results base
                if not os.path.isdir(results_dir):
                    os.mkdir(results_dir)

                # Results for the scenario
                results_scenario = os.path.join(results_dir, scenario_name)
                if not os.path.isdir(results_scenario):
                    os.mkdir(results_scenario)

                # Results for the instance
                results_instance = os.path.join(results_scenario, instance["id"])
                if not os.path.isdir(results_instance):
                    os.mkdir(results_instance)

                # Results for the repeats
                for i in range(0, n_repeats):
                    results_repetition = os.path.join(results_instance, str(i))

                    # Skip it if it already exists
                    if os.path.isdir(results_repetition):
                        print(f"Found folder {results_repetition} ... Skipping.")
                        continue
                    print(f"Running scenario {results_repetition}")

                    # Expand the scenario
                    expand_scenario(scenario_dir, instance, results_repetition)

                    # Prepare the environment (keys/values that need to be added)
                    env = get_scenario_env(config_list)

                    # Run the scenario
                    if is_native:
                        run_scenario_natively(results_repetition, env)
                    else:
<<<<<<< HEAD
                        run_scenario_in_docker(results_repetition, requirements, docker_image=docker_image)
=======
                        run_scenario_in_docker(results_repetition, requirements, env)
>>>>>>> c46bce5d


def expand_scenario(scenario_dir, scenario, output_dir):
    """
    Expand a scenario into a folder.
    Despite some awkwardness created by backwards compatibility and notational conveniences, expansion is conceptually simple.
    It is a series of copy commands (similar to `cp -R`), followed by a series of in-place fine and replace operations.
    """

    template = scenario["template"]

    # Either key works for finding the substiturions list. "values" may be deprecated in the future
    substitutions = scenario["substitutions"] if "substitutions" in scenario else scenario["values"]

    # Older versions are only one-level deep. Convert them,
    if len(substitutions) > 0 and isinstance(substitutions[next(iter(substitutions))], str):
        substitutions = {"scenario.py": substitutions}

    copy_operations = []

    # Handle file (str), folder (str), or mapping (List) templates
    if isinstance(template, str):
        template_path = os.path.join(scenario_dir, template)
        if os.path.isdir(template_path):
            copy_operations.append((template, ""))
        else:
            copy_operations.append((template, "scenario.py"))
    elif isinstance(template, list):
        for elm in template:
            if isinstance(elm, list):
                copy_operations.append((elm[0], elm[1]))
            else:
                copy_operations.append((elm, ""))
    else:
        raise ValueError("expand_scenario expects an str or list for 'template'")

    # The global includes folder is always copied
    shutil.copytree(GLOBAL_INCLUDES_DIR, output_dir, dirs_exist_ok=False)

    # Expand other folders
    for items in copy_operations:
        src_path = pathlib.Path(os.path.join(scenario_dir, items[0])).absolute()
        dest_path = pathlib.Path(os.path.join(output_dir, items[1])).absolute()

        if os.path.isdir(src_path):
            shutil.copytree(src_path, dest_path, dirs_exist_ok=True)
        else:
            if os.path.isdir(dest_path):
                # If the destination is a directory, use the same filename
                shutil.copyfile(src_path, os.path.join(dest_path, os.path.basename(src_path)))
            else:
                # Otherwuse use the filename provided
                shutil.copyfile(src_path, dest_path)

    # Expand templated files
    for templated_file in substitutions.keys():  # Keys are relative file paths
        # Read the templated file into memory
        template_contents = list()
        with open(os.path.join(output_dir, templated_file), "rt") as fh:
            for line in fh:
                template_contents.append(line)

        # Rewrite the templated file with substitutions
        values = substitutions[templated_file]
        with open(os.path.join(output_dir, templated_file), "wt") as fh:
            for line in template_contents:
                for k, v in values.items():
                    line = line.replace(k, v)
                fh.write(line)


def get_scenario_env(config_list):
    """
    Return a dictionary of environment variables needed to run a scenario.

    Args:
        config_list (list): An Autogen OAI_CONFIG_LIST to be used when running scenarios.

    Returns: A dictionary of keys and values that need to be added to the system environment.
    """
    env = dict()
    with open(ENV_FILE, "rt") as fh:
        env = json.loads(fh.read())

    config_list_json = json.dumps(config_list)
    env["OAI_CONFIG_LIST"] = config_list_json

    openai_api_key = os.environ.get("OPENAI_API_KEY")
    if openai_api_key is not None and len(openai_api_key.strip()) > 0:
        env["OPENAI_API_KEY"] = openai_api_key

    return env


def run_scenario_natively(work_dir, env):
    """
    Run a scenario in the native environment.

    Args:
        work_dir (path): the path to the working directory previously created to house this sceario instance
    """

    # Prepare the environment variables
    full_env = os.environ.copy()
    full_env.update(env)

    # Get the current working directory
    cwd = os.getcwd()

    # Navigate to the scenario
    os.chdir(work_dir)
    print("\n\n" + os.getcwd() + "\n===================================================================")

    # Prepare the run script
    with open(os.path.join("run.sh"), "wt") as f:
        f.write(
            """#
export AUTOGEN_TESTBED_SETTING="Native"

# Run the global init script if it exists
if [ -f global_init.sh ] ; then
    . ./global_init.sh
fi

# Run the scenario init script if it exists
if [ -f scenario_init.sh ] ; then
    . ./scenario_init.sh
fi

# Run the scenario
python scenario.py

# Clean up
if [ -d .cache ] ; then
    rm -Rf .cache
fi

# Run the scenario finalize script if it exists
if [ -f scenario_finalize.sh ] ; then
    . ./scenario_finalize.sh
fi

# Run the global finalize script if it exists
if [ -f global_finalize.sh ] ; then
    . ./global_finalize.sh
fi

echo SCENARIO COMPLETE !#!#
"""
        )

    # Run the script and log the output
    with open("console_log.txt", "wb") as f:
        process = subprocess.Popen(["sh", "run.sh"], env=full_env, stdout=subprocess.PIPE, stderr=subprocess.STDOUT)
        for c in iter(lambda: process.stdout.read(1), b""):
            f.write(c)
            os.write(sys.stdout.fileno(), c)  # Write binary to stdout

    # Return where we started
    os.chdir(cwd)
    return


<<<<<<< HEAD
def run_scenario_in_docker(work_dir, requirements, timeout=600, docker_image=None):
=======
def run_scenario_in_docker(work_dir, requirements, env, timeout=600):
>>>>>>> c46bce5d
    """
    Run a scenario in a Docker environment.

    Args:
        work_dir (path): the path to the working directory previously created to house this sceario instance
        timeout (Optional, int): the number of seconds to allow a Docker container to run before timing out
    """

    client = docker.from_env()
    image = None

    # If the docker_image is None, then we will fetch DEFAULT_DOCKER_IMAGE_TAG, if present,
    # or build it if missing.
    if docker_image is None:
        # Pull a suitable image
        try:
            image = client.images.get(DEFAULT_DOCKER_IMAGE_TAG)
        except docker.errors.ImageNotFound:
            print(f"Building default Docker image '{DEFAULT_DOCKER_IMAGE_TAG}'. This may take a few minutes...")
            try:
                build_default_docker_image(client, DEFAULT_DOCKER_IMAGE_TAG)
                image = client.images.get(DEFAULT_DOCKER_IMAGE_TAG)
            except docker.errors.DockerException:
                print(f"Failed to build image '{DEFAULT_DOCKER_IMAGE_TAG}'")

    # Otherwise get the requested image
    else:
        try:
            image = client.images.get(docker_image)
        except docker.errors.ImageNotFound:
            # pull the image
            print(f"Pulling image '{docker_image}'")
            try:
                image = client.images.pull(docker_image)
            except docker.errors.DockerException:
                print(f"Failed to pull image '{docker_image}'")

    # Prepare the run script
    with open(os.path.join(work_dir, "run.sh"), "wt", newline="\n") as f:
        f.write(
            f"""#
export AUTOGEN_TESTBED_SETTING="Docker"
umask 000

# Run the global init script if it exists
if [ -f global_init.sh ] ; then
    . ./global_init.sh
fi

# Run the scenario init script if it exists
if [ -f scenario_init.sh ] ; then
    . ./scenario_init.sh
fi

# Run the scenario
pip install -r {requirements}
python scenario.py

# Clean up
if [ -d .cache ] ; then
    rm -Rf .cache
fi

# Run the scenario finalize script if it exists
if [ -f scenario_finalize.sh ] ; then
    . ./scenario_finalize.sh
fi

# Run the global finalize script if it exists
if [ -f global_finalize.sh ] ; then
    . ./global_finalize.sh
fi

echo SCENARIO COMPLETE !#!#
"""
        )

    print("\n\n" + work_dir + "\n===================================================================")

    # Create and run the container
    abs_path = str(pathlib.Path(work_dir).absolute())
    container = client.containers.run(
        image,
        command=["sh", "run.sh"],
        working_dir="/workspace",
        environment=env,
        detach=True,
        # get absolute path to the working directory
        volumes={abs_path: {"bind": "/workspace", "mode": "rw"}},
    )

    # Read the logs in a streaming fashion. Keep an eye on the time to make sure we don't need to stop.
    start_time = time.time()
    logs = container.logs(stream=True)
    log_file = open(os.path.join(work_dir, "console_log.txt"), "wt")
    stopping = False

    for chunk in logs:  # When streaming it should return a generator
        # Stream the data to the log file and the console
        chunk = chunk.decode("utf-8")
        log_file.write(chunk)
        log_file.flush()
        sys.stdout.write(chunk)
        sys.stdout.flush()

        # Check if we need to terminate
        if not stopping and time.time() - start_time >= timeout:
            container.stop()

            # Don't exit the loop right away, as there are things we may still want to read from the logs
            # but remember how we got here.
            stopping = True

    if stopping:  # By now it has actually stopped.
        log_file.write("\nDocker timed out.\n")
        log_file.flush()
        sys.stdout.write("\nDocker timed out.\n")
        sys.stdout.flush()


def build_default_docker_image(docker_client, image_tag):
    for segment in docker_client.api.build(path=".", dockerfile="Dockerfile", rm=True, tag=image_tag, decode=True):
        if "stream" in segment:
            sys.stdout.write(segment["stream"])


###############################################################################
if __name__ == "__main__":
    script_name = os.path.basename(__file__)
    parser = argparse.ArgumentParser(
        description=f"{script_name} will run the specified autogen scenarios for a given number of repetitions and record all logs and trace information. When running in a Docker environment (default), each run will begin from a common, tightly controlled, environment. The resultant logs can then be further processed by other scripts to produce metrics.".strip()
    )

    parser.add_argument(
        "scenario",
        nargs="?",
        help="The JSONL scenario file to run. If a directory is specified, then all JSONL scenarios in the directory are run. (default: ./scenarios)",
        default="scenarios",
    )
    parser.add_argument(
        "-c",
        "--config",
        type=str,
        help="The environment variable name or path to the OAI_CONFIG_LIST (default: OAI_CONFIG_LIST).",
        default="OAI_CONFIG_LIST",
    )
    parser.add_argument(
        "-r", "--repeat", type=int, help="The number of repetitions to run for each scenario (default: 1).", default=1
    )
    parser.add_argument(
        "--requirements",
        type=str,
        help="The requirements file to pip install before running the scenario. This file must be found in the '"
        + GLOBAL_INCLUDES_DIR
        + "' directory. (default: requirements.txt)",
        default=None,
    )
    parser.add_argument(
        "-d",
        "--docker-image",
        type=str,
        help="The Docker image to use when running scenarios. Can not be used together with --native. (default: '"
        + DEFAULT_DOCKER_IMAGE_TAG
        + "', which will be created if not present)",
        default=None,
    )
    parser.add_argument(
        "--native",
        action="store_true",
        help="Run the scenarios natively rather than in docker. NOTE: This is not advisable, and should be done with great caution.",
    )

    args = parser.parse_args()

    # Load the OAI_CONFIG_LIST
    config_list = config_list_from_json(env_or_file=args.config)
    if len(config_list) == 0:
        raise FileNotFoundError(errno.ENOENT, os.strerror(errno.ENOENT), args.config)

    # Don't allow both --docker-image and --native on the same command
    if args.docker_image is not None and args.native:
        sys.exit("The options --native and --docker-image can not be used together. Exiting.")

    # Warn if running natively
    if args.native:
        if IS_WIN32:
            sys.exit("Running scenarios with --native is not supported in Windows. Exiting.")

        if args.requirements is not None:
            sys.exit("--requirements is not compatible with --native. Exiting.")

        choice = input(
            'WARNING: Running natively, without Docker, not only poses the usual risks of executing arbitrary AI generated code on your machine, it also makes it impossible to ensure that each test starts from a known and consistent set of initial conditions. For example, if the agents spend time debugging and installing Python libraries to solve the task, then those libraries will be available to all other runs. In other words, earlier runs can influence later runs, leading to many confounds in testing.\n\nAre you absolutely sure you want to continue with native execution? Type "Yes" exactly, and in full, to proceed: '
        )

        if choice.strip().lower() != "yes":
            sys.exit("Received '" + choice + "'. Exiting.")

    # What requirements file are we working with?
    requirements = "requirements.txt"
    if args.requirements is not None:
        requirements = args.requirements

    is_native = True if args.native else False
    if not is_native:
        # Import docker
        import docker

        # Make sure the requirements file exists
        req_file = os.path.join(GLOBAL_INCLUDES_DIR, requirements)
        if not os.path.isfile(req_file):
            raise FileNotFoundError(errno.ENOENT, os.strerror(errno.ENOENT), req_file)

    # Warn aboit a common error
    if not os.path.isfile(ENV_FILE):
        shutil.copyfile(ENV_EXAMPLE_FILE, ENV_FILE)
        sys.stderr.write(
            f"The environment json file '{ENV_FILE}' does not exist (perhaps this is your first time setting up the testbed). A default environment file has been provided, but you may want to edit it to include your API keys and configurations.\n"
        )

    run_scenarios(args.scenario, args.repeat, is_native, config_list, requirements, docker_image=args.docker_image)<|MERGE_RESOLUTION|>--- conflicted
+++ resolved
@@ -15,19 +15,10 @@
 # Location of the global includes dir. The contents of this directory will be copied to the Docker environment.
 GLOBAL_INCLUDES_DIR = "includes"
 
-<<<<<<< HEAD
-# This is the tag given to the image that is *built* when no other image is provided.
-# Do not use this field to specify the name of an existing image (e.g., on Dockerhub)
-DEFAULT_DOCKER_IMAGE_TAG = "autogen/testbed:default"
-=======
-# Name of the default ENV file
-ENV_FILE = "ENV.json"
-ENV_EXAMPLE_FILE = "ENV.json.example"
-
->>>>>>> c46bce5d
-
-
-def run_scenarios(scenario, n_repeats, is_native, config_list, requirements, docker_image=None, results_dir="results"):
+
+def run_scenarios(
+    scenario, n_repeats, is_native, config_list, requirements, results_dir="results"
+):
     """
     Run a set testbed scenarios a given number of times.
 
@@ -100,18 +91,24 @@
                     # Expand the scenario
                     expand_scenario(scenario_dir, instance, results_repetition)
 
-                    # Prepare the environment (keys/values that need to be added)
-                    env = get_scenario_env(config_list)
+                    # Append the config list to the ENV file
+                    with open(os.path.join(results_repetition, "ENV"), "at") as fh:
+                        config_list_json = json.dumps(config_list)
+                        fh.write(f"export OAI_CONFIG_LIST='{config_list_json}'\n")
+
+                        # If set, append the OpenAI API Key
+                        openai_api_key = os.environ.get("OPENAI_API_KEY")
+                        if (
+                            openai_api_key is not None
+                            and len(openai_api_key.strip()) > 0
+                        ):
+                            fh.write(f"export OPENAI_API_KEY='{openai_api_key}'\n")
 
                     # Run the scenario
                     if is_native:
-                        run_scenario_natively(results_repetition, env)
+                        run_scenario_natively(results_repetition)
                     else:
-<<<<<<< HEAD
-                        run_scenario_in_docker(results_repetition, requirements, docker_image=docker_image)
-=======
-                        run_scenario_in_docker(results_repetition, requirements, env)
->>>>>>> c46bce5d
+                        run_scenario_in_docker(results_repetition, requirements)
 
 
 def expand_scenario(scenario_dir, scenario, output_dir):
@@ -124,10 +121,14 @@
     template = scenario["template"]
 
     # Either key works for finding the substiturions list. "values" may be deprecated in the future
-    substitutions = scenario["substitutions"] if "substitutions" in scenario else scenario["values"]
+    substitutions = (
+        scenario["substitutions"] if "substitutions" in scenario else scenario["values"]
+    )
 
     # Older versions are only one-level deep. Convert them,
-    if len(substitutions) > 0 and isinstance(substitutions[next(iter(substitutions))], str):
+    if len(substitutions) > 0 and isinstance(
+        substitutions[next(iter(substitutions))], str
+    ):
         substitutions = {"scenario.py": substitutions}
 
     copy_operations = []
@@ -149,7 +150,12 @@
         raise ValueError("expand_scenario expects an str or list for 'template'")
 
     # The global includes folder is always copied
-    shutil.copytree(GLOBAL_INCLUDES_DIR, output_dir, dirs_exist_ok=False)
+    shutil.copytree(
+        GLOBAL_INCLUDES_DIR,
+        output_dir,
+        ignore=shutil.ignore_patterns("*.example"),
+        dirs_exist_ok=False,
+    )
 
     # Expand other folders
     for items in copy_operations:
@@ -161,7 +167,9 @@
         else:
             if os.path.isdir(dest_path):
                 # If the destination is a directory, use the same filename
-                shutil.copyfile(src_path, os.path.join(dest_path, os.path.basename(src_path)))
+                shutil.copyfile(
+                    src_path, os.path.join(dest_path, os.path.basename(src_path))
+                )
             else:
                 # Otherwuse use the filename provided
                 shutil.copyfile(src_path, dest_path)
@@ -183,30 +191,7 @@
                 fh.write(line)
 
 
-def get_scenario_env(config_list):
-    """
-    Return a dictionary of environment variables needed to run a scenario.
-
-    Args:
-        config_list (list): An Autogen OAI_CONFIG_LIST to be used when running scenarios.
-
-    Returns: A dictionary of keys and values that need to be added to the system environment.
-    """
-    env = dict()
-    with open(ENV_FILE, "rt") as fh:
-        env = json.loads(fh.read())
-
-    config_list_json = json.dumps(config_list)
-    env["OAI_CONFIG_LIST"] = config_list_json
-
-    openai_api_key = os.environ.get("OPENAI_API_KEY")
-    if openai_api_key is not None and len(openai_api_key.strip()) > 0:
-        env["OPENAI_API_KEY"] = openai_api_key
-
-    return env
-
-
-def run_scenario_natively(work_dir, env):
+def run_scenario_natively(work_dir):
     """
     Run a scenario in the native environment.
 
@@ -214,16 +199,16 @@
         work_dir (path): the path to the working directory previously created to house this sceario instance
     """
 
-    # Prepare the environment variables
-    full_env = os.environ.copy()
-    full_env.update(env)
-
     # Get the current working directory
     cwd = os.getcwd()
 
     # Navigate to the scenario
     os.chdir(work_dir)
-    print("\n\n" + os.getcwd() + "\n===================================================================")
+    print(
+        "\n\n"
+        + os.getcwd()
+        + "\n==================================================================="
+    )
 
     # Prepare the run script
     with open(os.path.join("run.sh"), "wt") as f:
@@ -231,6 +216,9 @@
             """#
 export AUTOGEN_TESTBED_SETTING="Native"
 
+# Read the environment variables
+. ./ENV
+
 # Run the global init script if it exists
 if [ -f global_init.sh ] ; then
     . ./global_init.sh
@@ -245,6 +233,7 @@
 python scenario.py
 
 # Clean up
+rm ENV
 if [ -d .cache ] ; then
     rm -Rf .cache
 fi
@@ -265,7 +254,9 @@
 
     # Run the script and log the output
     with open("console_log.txt", "wb") as f:
-        process = subprocess.Popen(["sh", "run.sh"], env=full_env, stdout=subprocess.PIPE, stderr=subprocess.STDOUT)
+        process = subprocess.Popen(
+            ["sh", "run.sh"], stdout=subprocess.PIPE, stderr=subprocess.STDOUT
+        )
         for c in iter(lambda: process.stdout.read(1), b""):
             f.write(c)
             os.write(sys.stdout.fileno(), c)  # Write binary to stdout
@@ -275,11 +266,7 @@
     return
 
 
-<<<<<<< HEAD
-def run_scenario_in_docker(work_dir, requirements, timeout=600, docker_image=None):
-=======
-def run_scenario_in_docker(work_dir, requirements, env, timeout=600):
->>>>>>> c46bce5d
+def run_scenario_in_docker(work_dir, requirements, timeout=600):
     """
     Run a scenario in a Docker environment.
 
@@ -288,34 +275,20 @@
         timeout (Optional, int): the number of seconds to allow a Docker container to run before timing out
     """
 
+    # Create a docker client
     client = docker.from_env()
-    image = None
-
-    # If the docker_image is None, then we will fetch DEFAULT_DOCKER_IMAGE_TAG, if present,
-    # or build it if missing.
-    if docker_image is None:
-        # Pull a suitable image
+    image_name = "python:3.11"
+
+    # Pull a suitable image
+    try:
+        image = client.images.get(image_name)
+    except docker.errors.ImageNotFound:
+        # pull the image
+        print("Pulling image", image_name)
         try:
-            image = client.images.get(DEFAULT_DOCKER_IMAGE_TAG)
-        except docker.errors.ImageNotFound:
-            print(f"Building default Docker image '{DEFAULT_DOCKER_IMAGE_TAG}'. This may take a few minutes...")
-            try:
-                build_default_docker_image(client, DEFAULT_DOCKER_IMAGE_TAG)
-                image = client.images.get(DEFAULT_DOCKER_IMAGE_TAG)
-            except docker.errors.DockerException:
-                print(f"Failed to build image '{DEFAULT_DOCKER_IMAGE_TAG}'")
-
-    # Otherwise get the requested image
-    else:
-        try:
-            image = client.images.get(docker_image)
-        except docker.errors.ImageNotFound:
-            # pull the image
-            print(f"Pulling image '{docker_image}'")
-            try:
-                image = client.images.pull(docker_image)
-            except docker.errors.DockerException:
-                print(f"Failed to pull image '{docker_image}'")
+            image = client.images.pull(image_name)
+        except docker.errors.DockerException:
+            print("Failed to pull image", image_name)
 
     # Prepare the run script
     with open(os.path.join(work_dir, "run.sh"), "wt", newline="\n") as f:
@@ -324,6 +297,9 @@
 export AUTOGEN_TESTBED_SETTING="Docker"
 umask 000
 
+# Read the environment variables
+. ./ENV
+
 # Run the global init script if it exists
 if [ -f global_init.sh ] ; then
     . ./global_init.sh
@@ -339,6 +315,7 @@
 python scenario.py
 
 # Clean up
+rm ENV
 if [ -d .cache ] ; then
     rm -Rf .cache
 fi
@@ -357,7 +334,11 @@
 """
         )
 
-    print("\n\n" + work_dir + "\n===================================================================")
+    print(
+        "\n\n"
+        + work_dir
+        + "\n==================================================================="
+    )
 
     # Create and run the container
     abs_path = str(pathlib.Path(work_dir).absolute())
@@ -365,45 +346,35 @@
         image,
         command=["sh", "run.sh"],
         working_dir="/workspace",
-        environment=env,
         detach=True,
         # get absolute path to the working directory
         volumes={abs_path: {"bind": "/workspace", "mode": "rw"}},
     )
 
-    # Read the logs in a streaming fashion. Keep an eye on the time to make sure we don't need to stop.
+    # Poll until the container is done, or we've timed out
     start_time = time.time()
-    logs = container.logs(stream=True)
-    log_file = open(os.path.join(work_dir, "console_log.txt"), "wt")
-    stopping = False
-
-    for chunk in logs:  # When streaming it should return a generator
-        # Stream the data to the log file and the console
-        chunk = chunk.decode("utf-8")
-        log_file.write(chunk)
-        log_file.flush()
-        sys.stdout.write(chunk)
-        sys.stdout.flush()
-
-        # Check if we need to terminate
-        if not stopping and time.time() - start_time >= timeout:
-            container.stop()
-
-            # Don't exit the loop right away, as there are things we may still want to read from the logs
-            # but remember how we got here.
-            stopping = True
-
-    if stopping:  # By now it has actually stopped.
-        log_file.write("\nDocker timed out.\n")
-        log_file.flush()
-        sys.stdout.write("\nDocker timed out.\n")
-        sys.stdout.flush()
-
-
-def build_default_docker_image(docker_client, image_tag):
-    for segment in docker_client.api.build(path=".", dockerfile="Dockerfile", rm=True, tag=image_tag, decode=True):
-        if "stream" in segment:
-            sys.stdout.write(segment["stream"])
+    while container.status != "exited" and time.time() - start_time < timeout:
+        # Reload the container object
+        container.reload()
+
+    if container.status != "exited":
+        container.stop()
+
+        logs = container.logs().decode("utf-8").rstrip() + "\nDocker timed out.\n"
+        print(logs)
+        with open(os.path.join(work_dir, "console_log.txt"), "wt") as f:
+            f.write(logs)
+
+        container.remove()
+        return
+
+    # get the container logs
+    logs = container.logs().decode("utf-8").rstrip() + "\n"
+    container.remove()
+
+    print(logs)
+    with open(os.path.join(work_dir, "console_log.txt"), "wt") as f:
+        f.write(logs)
 
 
 ###############################################################################
@@ -427,7 +398,11 @@
         default="OAI_CONFIG_LIST",
     )
     parser.add_argument(
-        "-r", "--repeat", type=int, help="The number of repetitions to run for each scenario (default: 1).", default=1
+        "-r",
+        "--repeat",
+        type=int,
+        help="The number of repetitions to run for each scenario (default: 1).",
+        default=1,
     )
     parser.add_argument(
         "--requirements",
@@ -438,15 +413,6 @@
         default=None,
     )
     parser.add_argument(
-        "-d",
-        "--docker-image",
-        type=str,
-        help="The Docker image to use when running scenarios. Can not be used together with --native. (default: '"
-        + DEFAULT_DOCKER_IMAGE_TAG
-        + "', which will be created if not present)",
-        default=None,
-    )
-    parser.add_argument(
         "--native",
         action="store_true",
         help="Run the scenarios natively rather than in docker. NOTE: This is not advisable, and should be done with great caution.",
@@ -459,14 +425,12 @@
     if len(config_list) == 0:
         raise FileNotFoundError(errno.ENOENT, os.strerror(errno.ENOENT), args.config)
 
-    # Don't allow both --docker-image and --native on the same command
-    if args.docker_image is not None and args.native:
-        sys.exit("The options --native and --docker-image can not be used together. Exiting.")
-
     # Warn if running natively
     if args.native:
         if IS_WIN32:
-            sys.exit("Running scenarios with --native is not supported in Windows. Exiting.")
+            sys.exit(
+                "Running scenarios with --native is not supported in Windows. Exiting."
+            )
 
         if args.requirements is not None:
             sys.exit("--requirements is not compatible with --native. Exiting.")
@@ -494,10 +458,12 @@
             raise FileNotFoundError(errno.ENOENT, os.strerror(errno.ENOENT), req_file)
 
     # Warn aboit a common error
-    if not os.path.isfile(ENV_FILE):
-        shutil.copyfile(ENV_EXAMPLE_FILE, ENV_FILE)
+    env_file = os.path.join(GLOBAL_INCLUDES_DIR, "ENV")
+    example_file = os.path.join(GLOBAL_INCLUDES_DIR, "ENV.example")
+    if not os.path.isfile(env_file):
+        shutil.copyfile(example_file, env_file)
         sys.stderr.write(
-            f"The environment json file '{ENV_FILE}' does not exist (perhaps this is your first time setting up the testbed). A default environment file has been provided, but you may want to edit it to include your API keys and configurations.\n"
+            f"The environment file '{env_file}' does not exist (perhaps this is your first time setting up the testbed). A default environment file has been provided, but you may want to edit it to include your API keys and configurations.\n"
         )
 
-    run_scenarios(args.scenario, args.repeat, is_native, config_list, requirements, docker_image=args.docker_image)+    run_scenarios(args.scenario, args.repeat, is_native, config_list, requirements)