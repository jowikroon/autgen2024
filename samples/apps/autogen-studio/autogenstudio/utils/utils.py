import base64
import hashlib
import os
import re
import shutil
from datetime import datetime
from pathlib import Path
from typing import Any, Dict, List, Tuple, Union

from dotenv import load_dotenv
from loguru import logger

from autogen.coding import DockerCommandLineCodeExecutor, LocalCommandLineCodeExecutor
from autogen.oai.client import ModelClient, OpenAIWrapper

from ..datamodel import CodeExecutionConfigTypes, Model, Skill
from ..version import APP_NAME


def md5_hash(text: str) -> str:
    """
    Compute the MD5 hash of a given text.

    :param text: The string to hash
    :return: The MD5 hash of the text
    """
    return hashlib.md5(text.encode()).hexdigest()


def check_and_cast_datetime_fields(obj: Any) -> Any:
    if hasattr(obj, "created_at") and isinstance(obj.created_at, str):
        obj.created_at = str_to_datetime(obj.created_at)

    if hasattr(obj, "updated_at") and isinstance(obj.updated_at, str):
        obj.updated_at = str_to_datetime(obj.updated_at)

    return obj


def str_to_datetime(dt_str: str) -> datetime:
    if dt_str[-1] == "Z":
        # Replace 'Z' with '+00:00' for UTC timezone
        dt_str = dt_str[:-1] + "+00:00"
    return datetime.fromisoformat(dt_str)


def clear_folder(folder_path: str) -> None:
    """
    Clear the contents of a folder.

    :param folder_path: The path to the folder to clear.
    """
    # exit if the folder does not exist
    if not os.path.exists(folder_path):
        return
    # exit if the folder does not exist
    if not os.path.exists(folder_path):
        return
    for file in os.listdir(folder_path):
        file_path = os.path.join(folder_path, file)
        if os.path.isfile(file_path):
            os.remove(file_path)
        elif os.path.isdir(file_path):
            shutil.rmtree(file_path)


def get_file_type(file_path: str) -> str:
    """


    Get file type   determined by the file extension. If the file extension is not
    recognized, 'unknown' will be used as the file type.

    :param file_path: The path to the file to be serialized.
    :return: A  string containing the file type.
    """

    # Extended list of file extensions for code and text files
    CODE_EXTENSIONS = {
        ".py",
        ".js",
        ".jsx",
        ".java",
        ".c",
        ".cpp",
        ".cs",
        ".ts",
        ".tsx",
        ".html",
        ".css",
        ".scss",
        ".less",
        ".json",
        ".xml",
        ".yaml",
        ".yml",
        ".md",
        ".rst",
        ".tex",
        ".sh",
        ".bat",
        ".ps1",
        ".php",
        ".rb",
        ".go",
        ".swift",
        ".kt",
        ".hs",
        ".scala",
        ".lua",
        ".pl",
        ".sql",
        ".config",
    }

    # Supported spreadsheet extensions
    CSV_EXTENSIONS = {".csv", ".xlsx"}

    # Supported image extensions
    IMAGE_EXTENSIONS = {
        ".png",
        ".jpg",
        ".jpeg",
        ".gif",
        ".bmp",
        ".tiff",
        ".svg",
        ".webp",
    }
    # Supported (web) video extensions
    VIDEO_EXTENSIONS = {".mp4", ".webm", ".ogg", ".mov", ".avi", ".wmv"}

    # Supported PDF extension
    PDF_EXTENSION = ".pdf"

    # Determine the file extension
    _, file_extension = os.path.splitext(file_path)

    # Determine the file type based on the extension
    if file_extension in CODE_EXTENSIONS:
        file_type = "code"
    elif file_extension in CSV_EXTENSIONS:
        file_type = "csv"
    elif file_extension in IMAGE_EXTENSIONS:
        file_type = "image"
    elif file_extension == PDF_EXTENSION:
        file_type = "pdf"
    elif file_extension in VIDEO_EXTENSIONS:
        file_type = "video"
    else:
        file_type = "unknown"

    return file_type


def serialize_file(file_path: str) -> Tuple[str, str]:
    """
    Reads a file from a given file path, base64 encodes its content,
    and returns the base64 encoded string along with the file type.

    The file type is determined by the file extension. If the file extension is not
    recognized, 'unknown' will be used as the file type.

    :param file_path: The path to the file to be serialized.
    :return: A tuple containing the base64 encoded string of the file and the file type.
    """

    file_type = get_file_type(file_path)

    # Read the file and encode its contents
    try:
        with open(file_path, "rb") as file:
            file_content = file.read()
            base64_encoded_content = base64.b64encode(file_content).decode("utf-8")
    except Exception as e:
        raise IOError(f"An error occurred while reading the file: {e}") from e

    return base64_encoded_content, file_type


def get_modified_files(start_timestamp: float, end_timestamp: float, source_dir: str) -> List[Dict[str, str]]:
    """
    Identify files from source_dir that were modified within a specified timestamp range.
    The function excludes files with certain file extensions and names.

    :param start_timestamp: The floating-point number representing the start timestamp to filter modified files.
    :param end_timestamp: The floating-point number representing the end timestamp to filter modified files.
    :param source_dir: The directory to search for modified files.

    :return: A list of dictionaries with details of relative file paths that were modified.
             Dictionary format: {path: "", name: "", extension: "", type: ""}
             Files with extensions "__pycache__", "*.pyc", "__init__.py", and "*.cache"
             are ignored.
    """
    modified_files = []
    ignore_extensions = {".pyc", ".cache"}
    ignore_files = {"__pycache__", "__init__.py"}

    # Walk through the directory tree
    for root, dirs, files in os.walk(source_dir):
        # Update directories and files to exclude those to be ignored
        dirs[:] = [d for d in dirs if d not in ignore_files]
        files[:] = [f for f in files if f not in ignore_files and os.path.splitext(f)[1] not in ignore_extensions]

        for file in files:
            file_path = os.path.join(root, file)
            file_mtime = os.path.getmtime(file_path)

            # Verify if the file was modified within the given timestamp range
            if start_timestamp <= file_mtime <= end_timestamp:
                file_relative_path = (
                    "files/user" + file_path.split("files/user", 1)[1] if "files/user" in file_path else ""
                )
                file_type = get_file_type(file_path)

                file_dict = {
                    "path": file_relative_path,
                    "name": os.path.basename(file),
                    # Remove the dot
                    "extension": os.path.splitext(file)[1].lstrip("."),
                    "type": file_type,
                }
                modified_files.append(file_dict)

    # Sort the modified files by extension
    modified_files.sort(key=lambda x: x["extension"])
    return modified_files


def get_app_root() -> str:
    """
    Get the root directory of the application.

    :return: The root directory of the application.
    """
    app_name = f".{APP_NAME}"
    default_app_root = os.path.join(os.path.expanduser("~"), app_name)
    if not os.path.exists(default_app_root):
        os.makedirs(default_app_root, exist_ok=True)
    app_root = os.environ.get("AUTOGENSTUDIO_APPDIR") or default_app_root
    return app_root


def get_db_uri(app_root: str) -> str:
    """
    Get the default database URI for the application.

    :param app_root: The root directory of the application.
    :return: The default database URI.
    """
    db_uri = f"sqlite:///{os.path.join(app_root, 'database.sqlite')}"
    db_uri = os.environ.get("AUTOGENSTUDIO_DATABASE_URI") or db_uri
    logger.info(f"Using database URI: {db_uri}")
    return db_uri


def init_app_folders(app_file_path: str) -> Dict[str, str]:
    """
    Initialize folders needed for a web server, such as static file directories
    and user-specific data directories. Also load any .env file if it exists.

    :param root_file_path: The root directory where webserver folders will be created
    :return: A dictionary with the path of each created folder
    """
    app_root = get_app_root()

    if not os.path.exists(app_root):
        os.makedirs(app_root, exist_ok=True)

    # load .env file if it exists
    env_file = os.path.join(app_root, ".env")
    if os.path.exists(env_file):
        logger.info(f"Loaded environment variables from {env_file}")
        load_dotenv(env_file)

    files_static_root = os.path.join(app_root, "files/")
    static_folder_root = os.path.join(app_file_path, "ui")

    os.makedirs(files_static_root, exist_ok=True)
    os.makedirs(os.path.join(files_static_root, "user"), exist_ok=True)
    os.makedirs(static_folder_root, exist_ok=True)
    folders = {
        "files_static_root": files_static_root,
        "static_folder_root": static_folder_root,
        "app_root": app_root,
        "database_engine_uri": get_db_uri(app_root=app_root),
    }
    logger.info(f"Initialized application data folder: {app_root}")
    return folders


def get_skills_from_prompt(skills: List[Skill], work_dir: str) -> str:
    """
    Create a prompt with the content of all skills and write the skills to a file named skills.py in the work_dir.

    :param skills: A dictionary skills
    :return: A string containing the content of all skills
    """

    instruction = """

While solving the task you may use functions below which will be available in a file called skills.py .
To use a function skill.py in code, IMPORT THE FUNCTION FROM skills.py  and then use the function.
If you need to install python packages, write shell code to
install via pip and use --quiet option.

         """
    prompt = ""  # filename:  skills.py
    for skill in skills:
        prompt += f"""

##### Begin of {skill.name} #####

{skill.content}

#### End of {skill.name} ####

        """

    # check if work_dir exists
    if not os.path.exists(work_dir):
        os.makedirs(work_dir)

    # overwrite skills.py in work_dir
    with open(os.path.join(work_dir, "skills.py"), "w", encoding="utf-8") as f:
        f.write(prompt)

    return instruction + prompt


def delete_files_in_folder(folders: Union[str, List[str]]) -> None:
    """
    Delete all files and directories in the specified folders.

    :param folders: A list of folders or a single folder string
    """

    if isinstance(folders, str):
        folders = [folders]

    for folder in folders:
        # Check if the folder exists
        if not os.path.isdir(folder):
            continue

        # List all the entries in the directory
        for entry in os.listdir(folder):
            # Get the full path
            path = os.path.join(folder, entry)
            try:
                if os.path.isfile(path) or os.path.islink(path):
                    # Remove the file or link
                    os.remove(path)
                elif os.path.isdir(path):
                    # Remove the directory and all its content
                    shutil.rmtree(path)
            except Exception as e:
                # Print the error message and skip
                logger.info(f"Failed to delete {path}. Reason: {e}")


def extract_successful_code_blocks(messages: List[Dict[str, str]]) -> List[str]:
    """
    Parses through a list of messages containing code blocks and execution statuses,
    returning the array of code blocks that executed successfully and retains
    the backticks for Markdown rendering.

    Parameters:
    messages (List[Dict[str, str]]): A list of message dictionaries containing 'content' and 'role' keys.

    Returns:
    List[str]: A list containing the code blocks that were successfully executed, including backticks.
    """
    successful_code_blocks = []
    # Regex pattern to capture code blocks enclosed in triple backticks.
    code_block_regex = r"```[\s\S]*?```"

    for i, row in enumerate(messages):
        message = row["message"]
        if message["role"] == "user" and "execution succeeded" in message["content"]:
            if i > 0 and messages[i - 1]["message"]["role"] == "assistant":
                prev_content = messages[i - 1]["message"]["content"]
                # Find all matches for code blocks
                code_blocks = re.findall(code_block_regex, prev_content)
                # Add the code blocks with backticks
                successful_code_blocks.extend(code_blocks)

    return successful_code_blocks


def sanitize_model(model: Model):
    """
    Sanitize model dictionary to remove None values and empty strings and only keep valid keys.
    """
    if isinstance(model, Model):
<<<<<<< HEAD
        model = model.dict()
    valid_keys = ["model", "base_url", "api_key", "api_type", "api_version", "default_headers"]
=======
        model = model.model_dump()
    valid_keys = ["model", "base_url", "api_key", "api_type", "api_version"]
>>>>>>> d461100b
    # only add key if value is not None
    sanitized_model = {k: v for k, v in model.items() if (v is not None and v != "") and k in valid_keys}
    return sanitized_model


def test_model(model: Model):
    """
    Test the model endpoint by sending a simple message to the model and returning the response.
    """

    sanitized_model = sanitize_model(model)
    client = OpenAIWrapper(config_list=[sanitized_model])
    response = client.create(messages=[{"role": "user", "content": "2+2="}], cache_seed=None)
    return response.choices[0].message.content


def load_code_execution_config(code_execution_type: CodeExecutionConfigTypes, work_dir: str):
    """
    Load the code execution configuration based on the code execution type.

    :param code_execution_type: The code execution type.
    :param work_dir: The working directory to store code execution files.
    :return: The code execution configuration.

    """
    work_dir = Path(work_dir)
    work_dir.mkdir(exist_ok=True)
    executor = None
    if code_execution_type == CodeExecutionConfigTypes.local:
        executor = LocalCommandLineCodeExecutor(work_dir=work_dir)
    elif code_execution_type == CodeExecutionConfigTypes.docker:
        executor = DockerCommandLineCodeExecutor(work_dir=work_dir)
    elif code_execution_type == CodeExecutionConfigTypes.none:
        return False
    else:
        raise ValueError(f"Invalid code execution type: {code_execution_type}")
    code_execution_config = {
        "executor": executor,
    }
    return code_execution_config


def summarize_chat_history(task: str, messages: List[Dict[str, str]], client: ModelClient):
    """
    Summarize the chat history using the model endpoint and returning the response.
    """
    summarization_system_prompt = f"""
    You are a helpful assistant that is able to review the chat history between a set of agents (userproxy agents, assistants etc) as they try to address a given TASK and provide a summary. Be SUCCINCT but also comprehensive enough to allow others (who cannot see the chat history) understand and recreate the solution.

    The task requested by the user is:
    ===
    {task}
    ===
    The summary should focus on extracting the actual solution to the task from the chat history (assuming the task was addressed) such that any other agent reading the summary will understand what the actual solution is. Use a neutral tone and DO NOT directly mention the agents. Instead only focus on the actions that were carried out (e.g. do not say 'assistant agent generated some code visualization code ..'  instead say say 'visualization code was generated ..'. The answer should be framed as a response to the user task. E.g. if the task is "What is the height of the Eiffel tower", the summary should be "The height of the Eiffel Tower is ...").
    """
    summarization_prompt = [
        {
            "role": "system",
            "content": summarization_system_prompt,
        },
        {
            "role": "user",
            "content": f"Summarize the following chat history. {str(messages)}",
        },
    ]
    response = client.create(messages=summarization_prompt, cache_seed=None)
    return response.choices[0].message.content<|MERGE_RESOLUTION|>--- conflicted
+++ resolved
@@ -393,13 +393,8 @@
     Sanitize model dictionary to remove None values and empty strings and only keep valid keys.
     """
     if isinstance(model, Model):
-<<<<<<< HEAD
-        model = model.dict()
-    valid_keys = ["model", "base_url", "api_key", "api_type", "api_version", "default_headers"]
-=======
         model = model.model_dump()
     valid_keys = ["model", "base_url", "api_key", "api_type", "api_version"]
->>>>>>> d461100b
     # only add key if value is not None
     sanitized_model = {k: v for k, v in model.items() if (v is not None and v != "") and k in valid_keys}
     return sanitized_model
