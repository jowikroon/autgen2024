// Copyright (c) Microsoft. All rights reserved.

using Microsoft.AutoGen.Abstractions;

namespace Microsoft.AutoGen.Agents;
public interface IAgentWorkerRuntime
{
    ValueTask PublishEvent(CloudEvent evt);
<<<<<<< HEAD
    ValueTask SendRequest(AgentBase agent, RpcRequest request);
=======
    ValueTask SendRequest(IAgentBase agent, RpcRequest request);
>>>>>>> 0f4dd0cc
    ValueTask SendResponse(RpcResponse response);
    ValueTask Store(AgentState value);
    ValueTask<AgentState> Read(AgentId agentId);
}<|MERGE_RESOLUTION|>--- conflicted
+++ resolved
@@ -6,11 +6,7 @@
 public interface IAgentWorkerRuntime
 {
     ValueTask PublishEvent(CloudEvent evt);
-<<<<<<< HEAD
-    ValueTask SendRequest(AgentBase agent, RpcRequest request);
-=======
     ValueTask SendRequest(IAgentBase agent, RpcRequest request);
->>>>>>> 0f4dd0cc
     ValueTask SendResponse(RpcResponse response);
     ValueTask Store(AgentState value);
     ValueTask<AgentState> Read(AgentId agentId);
