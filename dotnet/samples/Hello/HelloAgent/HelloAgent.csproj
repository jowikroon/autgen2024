<<<<<<< HEAD
﻿<Project Sdk="Microsoft.NET.Sdk">

  <ItemGroup>
    <ProjectReference Include="..\..\..\src\Microsoft.AutoGen\Abstractions\Microsoft.AutoGen.Abstractions.csproj" />
    <ProjectReference Include="..\..\..\src\Microsoft.AutoGen\Agents\Microsoft.AutoGen.Agents.csproj" />
    <ProjectReference Include="..\..\..\src\Microsoft.AutoGen\Agents\Microsoft.AutoGen.Agents.csproj" />
  </ItemGroup>

  <ItemGroup>
    <PackageReference Include="Microsoft.Extensions.Hosting" />
    <PackageReference Include="Aspire.Hosting.AppHost" />
  </ItemGroup>

=======
<Project Sdk="Microsoft.NET.Sdk.Web">
>>>>>>> e111db9a
  <PropertyGroup>
    <OutputType>Exe</OutputType>
    <TargetFramework>net8.0</TargetFramework>
    <ImplicitUsings>enable</ImplicitUsings>
    <Nullable>enable</Nullable>
  </PropertyGroup>

  <ItemGroup>
    <PackageReference Include="Microsoft.Extensions.Hosting" />
    <PackageReference Include="Aspire.Hosting.AppHost" />
  </ItemGroup>

  <ItemGroup>
    <ProjectReference Include="..\..\..\src\Microsoft.AutoGen\Abstractions\Microsoft.AutoGen.Abstractions.csproj" />
    <ProjectReference Include="..\..\..\src\Microsoft.AutoGen\Agents\Microsoft.AutoGen.Agents.csproj" />
    <ProjectReference Include="..\..\..\src\Microsoft.AutoGen\Runtime\Microsoft.AutoGen.Runtime.csproj" />
  </ItemGroup>
</Project><|MERGE_RESOLUTION|>--- conflicted
+++ resolved
@@ -1,4 +1,3 @@
-<<<<<<< HEAD
 ﻿<Project Sdk="Microsoft.NET.Sdk">
 
   <ItemGroup>
@@ -12,9 +11,6 @@
     <PackageReference Include="Aspire.Hosting.AppHost" />
   </ItemGroup>
 
-=======
-<Project Sdk="Microsoft.NET.Sdk.Web">
->>>>>>> e111db9a
   <PropertyGroup>
     <OutputType>Exe</OutputType>
     <TargetFramework>net8.0</TargetFramework>
