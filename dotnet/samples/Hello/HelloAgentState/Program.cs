--- conflicted
+++ resolved
@@ -34,17 +34,12 @@
             {
                 Message = response
             };
-<<<<<<< HEAD
             Dictionary <string, string> state = new()
             {
                 { "data", "We said hello to " + item.Message },
                 { "workflow", "Active" }
             };
             await StoreAsync(new AgentState
-=======
-            var entry = "We said hello to " + item.Message;
-            await Store(new AgentState
->>>>>>> e111db9a
             {
                 AgentId = this.AgentId,
                 TextData = JsonSerializer.Serialize(state)
@@ -56,12 +51,9 @@
                 UserMessage = "Goodbye"
             };
             await PublishMessageAsync(goodbye).ConfigureAwait(false);
-<<<<<<< HEAD
             // send the shutdown message
             await PublishMessageAsync(new Shutdown { Message = this.AgentId.Key }).ConfigureAwait(false);
 
-=======
->>>>>>> e111db9a
         }
         public async Task Handle(ConversationClosed item)
         {
@@ -72,7 +64,6 @@
             {
                 Message = goodbye
             };
-<<<<<<< HEAD
             await PublishMessageAsync(evt).ConfigureAwait(true);
             state["workflow"] = "Complete";
             await StoreAsync(new AgentState
@@ -94,13 +85,6 @@
             }
             // now we can shut down...
             await AgentsApp.ShutdownAsync().ConfigureAwait(true);
-=======
-            await PublishMessageAsync(evt).ConfigureAwait(false);
-            //sleep
-            await Task.Delay(10000).ConfigureAwait(false);
-            await AgentsApp.ShutdownAsync().ConfigureAwait(false);
-
->>>>>>> e111db9a
         }
         public async Task<string> SayHello(string ask)
         {
