--- conflicted
+++ resolved
@@ -1,8 +1,5 @@
-<<<<<<< HEAD
 import json
-=======
 import os
->>>>>>> a375d7ac
 from unittest.mock import MagicMock, patch
 
 import pytest
@@ -14,6 +11,7 @@
     from google.cloud.aiplatform.initializer import global_config as vertexai_global_config
     from vertexai.generative_models import HarmBlockThreshold as VertexAIHarmBlockThreshold
     from vertexai.generative_models import HarmCategory as VertexAIHarmCategory
+    from vertexai.generative_models import Part as VertexAIPart
     from vertexai.generative_models import SafetySetting as VertexAISafetySetting
 
     from autogen.oai.gemini import GeminiClient
@@ -24,6 +22,7 @@
     VertexAIHarmBlockThreshold = object
     VertexAIHarmCategory = object
     VertexAISafetySetting = object
+    VertexAIPart = object
     vertexai_global_config = object
     InternalServerError = object
     skip = True
@@ -238,8 +237,6 @@
         for category in harm_categories
     ]
 
-    print(safety_settings)
-
     converted_safety_settings = GeminiClient._to_vertexai_safety_settings(safety_settings)
 
     def compare_safety_settings(converted_safety_settings, expected_safety_settings):
@@ -293,12 +290,13 @@
     mock_configure.return_value = None
     mock_generative_model.return_value = mock_model
     mock_model.start_chat.return_value = mock_chat
-    
+
     # Set up a mock for the chat history item access and the text attribute return
     mock_history_part = MagicMock()
     mock_history_part.text = "Example response"
     mock_history_part.function_call = None
     mock_chat.history.__getitem__.return_value.parts.__iter__.return_value = iter([mock_history_part])
+    mock_chat.history.__getitem__.return_value.parts.__getitem__.return_value = mock_history_part
 
     # Setup the mock to return a mocked chat response
     mock_chat.send_message.return_value = MagicMock(history=[MagicMock(parts=[MagicMock(text="Example response")])])
@@ -313,7 +311,6 @@
 
 
 @pytest.mark.skipif(skip, reason="Google GenAI dependency is not installed")
-<<<<<<< HEAD
 @patch("autogen.oai.gemini.Part")
 @patch("autogen.oai.gemini.Content")
 @patch("autogen.oai.gemini.genai.GenerativeModel")
@@ -352,7 +349,16 @@
 
     # Call the create method
     response = gemini_client.create(
-=======
+        {"model": "gemini-pro", "messages": [{"content": "Hello", "role": "user"}], "stream": False}
+    )
+
+    # Assertions to check if response is structured as expected
+    assert (
+        response.choices[0].message.tool_calls[0].function.name == "function_name"
+        and json.loads(response.choices[0].message.tool_calls[0].function.arguments)["arg1"] == "value1"
+    ), "Response content should match expected output"
+
+
 @patch("autogen.oai.gemini.GenerativeModel")
 @patch("autogen.oai.gemini.vertexai.init")
 def test_vertexai_create_response(mock_init, mock_generative_model, gemini_client_with_credentials):
@@ -366,7 +372,9 @@
     # Set up a mock for the chat history item access and the text attribute return
     mock_history_part = MagicMock()
     mock_history_part.text = "Example response"
-    mock_chat.history.__getitem__.return_value.parts.__getitem__.return_value = mock_history_part
+    mock_history_part.function_call = None
+    mock_history_part.role = "model"
+    mock_chat.history.__getitem__.return_value.parts.__iter__.return_value = iter([mock_history_part])
 
     # Setup the mock to return a mocked chat response
     mock_chat.send_message.return_value = MagicMock(history=[MagicMock(parts=[MagicMock(text="Example response")])])
@@ -376,7 +384,6 @@
         {"model": "gemini-pro", "messages": [{"content": "Hello", "role": "user"}], "stream": False}
     )
 
-    # Assertions to check if response is structured as expected
     assert response.choices[0].message.content == "Example response", "Response content should match expected output"
 
 
@@ -394,6 +401,8 @@
     # Set up a mock for the chat history item access and the text attribute return
     mock_history_part = MagicMock()
     mock_history_part.text = "Example response"
+    mock_history_part.function_call = None
+    mock_chat.history.__getitem__.return_value.parts.__iter__.return_value = iter([mock_history_part])
     mock_chat.history.__getitem__.return_value.parts.__getitem__.return_value = mock_history_part
 
     # Setup the mock to return a mocked chat response
@@ -401,19 +410,11 @@
 
     # Call the create method
     response = gemini_google_auth_default_client.create(
->>>>>>> a375d7ac
         {"model": "gemini-pro", "messages": [{"content": "Hello", "role": "user"}], "stream": False}
     )
 
     # Assertions to check if response is structured as expected
-<<<<<<< HEAD
-    assert (
-        response.choices[0].message.tool_calls[0].function.name == "function_name"
-        and json.loads(response.choices[0].message.tool_calls[0].function.arguments)["arg1"] == "value1"
-    ), "Response content should match expected output"
-=======
     assert response.choices[0].message.content == "Example response", "Response content should match expected output"
->>>>>>> a375d7ac
 
 
 @pytest.mark.skipif(skip, reason="Google GenAI dependency is not installed")
@@ -474,10 +475,12 @@
 
     # Set up a mock to simulate the vision model behavior
     mock_vision_response = MagicMock()
-    mock_vision_part = MagicMock(text="Vision model output")
+    mock_vision_part = MagicMock(text="Vision model output", function_call=None)
 
     # Setting up the chain of return values for vision model response
-    mock_vision_response.candidates.__getitem__.return_value.content.parts.__getitem__.return_value = mock_vision_part
+    mock_vision_response.candidates.__getitem__.return_value.content.parts.__iter__.return_value = iter(
+        [mock_vision_part]
+    )
 
     mock_model.generate_content.return_value = mock_vision_response
 
