#!/usr/bin/env python3 -m pytest

import json
import os
import sys
from unittest.mock import MagicMock, patch

import pytest

import autogen
from autogen.agentchat.contrib.agent_builder import AgentBuilder

sys.path.append(os.path.join(os.path.dirname(__file__), ".."))
sys.path.append(os.path.join(os.path.dirname(__file__), "../.."))
<<<<<<< HEAD
# from conftest import skip_openai as skip  # noqa: E402
=======

>>>>>>> 357effdc
from conftest import reason, skip_openai  # noqa: E402
from test_assistant_agent import KEY_LOC, OAI_CONFIG_LIST  # noqa: E402  # noqa: E402

try:
    import chromadb
    import huggingface_hub
except ImportError:
    skip = True
else:
    skip = False

here = os.path.abspath(os.path.dirname(__file__))
llm_config = {"temperature": 0}


def _config_check(config):
    # check config loading
    assert config.get("coding", None) is not None
    assert config.get("default_llm_config", None) is not None
    assert config.get("code_execution_config", None) is not None

    for agent_config in config["agent_configs"]:
        assert agent_config.get("name", None) is not None
        assert agent_config.get("model", None) is not None
        assert agent_config.get("description", None) is not None
        assert agent_config.get("system_message", None) is not None


# Function initializes a group chat with agents and starts a execution_task.
def start_task(execution_task: str, agent_list: list):
    group_chat = autogen.GroupChat(agents=agent_list, messages=[], max_round=12)
    manager = autogen.GroupChatManager(
        groupchat=group_chat,
        llm_config={"config_list": autogen.config_list_from_json(f"{KEY_LOC}/{OAI_CONFIG_LIST}"), **llm_config},
    )

    agent_list[0].initiate_chat(manager, message=execution_task)


ask_ossinsight_mock = MagicMock()


# Function to test function calling
def ask_ossinsight(question: str) -> str:
    ask_ossinsight_mock(question)
    return "The repository microsoft/autogen has 123,456 stars on GitHub."


@pytest.mark.skipif(
    skip_openai,
    reason=reason,
)
def test_build():
    builder = AgentBuilder(
        config_file_or_env=OAI_CONFIG_LIST, config_file_location=KEY_LOC, builder_model="gpt-4", agent_model="gpt-4"
    )
    building_task = (
        "Find a paper on arxiv by programming, and analyze its application in some domain. "
        "For example, find a recent paper about gpt-4 on arxiv "
        "and find its potential applications in software."
    )
    agent_list, agent_config = builder.build(
        building_task=building_task,
        default_llm_config={"temperature": 0},
        code_execution_config={
            "last_n_messages": 2,
            "work_dir": f"{here}/test_agent_scripts",
            "timeout": 60,
            "use_docker": "python:3",
        },
    )
    _config_check(agent_config)

    # check number of agents
    assert len(agent_config["agent_configs"]) <= builder.max_agents


@pytest.mark.skipif(
    skip_openai or skip,
    reason=reason + "OR dependency not installed",
)
def test_build_assistant_with_function_calling():
    list_of_functions = [
        {
            "name": "ossinsight_data_api",
            "description": "This is an API endpoint allowing users (analysts) to input question about GitHub in text format to retrieve the related and structured data.",
            "function": ask_ossinsight,
        }
    ]

    builder = AgentBuilder(
        config_file_or_env=OAI_CONFIG_LIST, config_file_location=KEY_LOC, builder_model="gpt-4", agent_model="gpt-4"
    )
    building_task = "How many stars microsoft/autogen has on GitHub?"

    agent_list, agent_config = builder.build(
        building_task=building_task,
        default_llm_config={"temperature": 0},
        code_execution_config={
            "last_n_messages": 2,
            "work_dir": f"{here}/test_agent_scripts",
            "timeout": 60,
            "use_docker": "python:3",
        },
        list_of_functions=list_of_functions,
    )

    _config_check(agent_config)

    # check number of agents
    assert len(agent_config["agent_configs"]) <= builder.max_agents

    # Mock the 'ask_ossinsight' function in the '_main_' module using a context manager.
    with patch("test.agentchat.contrib.test_agent_builder.ask_ossinsight") as mocked_function:
        # Execute 'start_task' which should trigger 'ask_ossinsight' due to the given execution task.
        start_task(
            execution_task="How many stars microsoft/autogen has on GitHub?",
            agent_list=agent_list,
        )

        # Verify that 'ask_ossinsight' was called exactly once during the task execution.
        mocked_function.assert_called()


@pytest.mark.skipif(
    skip,
    reason="requested to skip",
)
def test_build_gpt_assistant_with_function_calling():
    ossinsight_api_schema = {
        "name": "ossinsight_data_api",
        "parameters": {
            "type": "object",
            "properties": {
                "question": {
                    "type": "string",
                    "description": "Enter your GitHub data question in the form of a clear and specific question to ensure the returned data is accurate and valuable. For optimal results, specify the desired format for the data table in your request.",
                }
            },
            "required": ["question"],
        },
        "description": "This is an API endpoint allowing users (analysts) to input question about GitHub in text format to retrieve the related and structured data.",
    }

    list_of_functions = [{"function_schema": ossinsight_api_schema, "function": ask_ossinsight}]

    builder = AgentBuilder(
        config_file_or_env=OAI_CONFIG_LIST, config_file_location=KEY_LOC, builder_model="gpt-4", agent_model="gpt-4"
    )

    building_task = "Determine number of stars of GitHub repositories"

    agent_list, agent_config = builder.build(
        building_task=building_task,
        default_llm_config={"temperature": 0},
        code_execution_config={
            "last_n_messages": 2,
            "work_dir": f"{here}/test_agent_scripts",
            "timeout": 60,
            "use_docker": "python:3",
        },
        list_of_functions=list_of_functions,
        use_oai_assistant=True,
    )

    _config_check(agent_config)

    # check number of agents
    assert len(agent_config["agent_configs"]) <= builder.max_agents

    # Mock the 'ask_ossinsight' function in the '_main_' module using a context manager.
    with patch("_main_.ask_ossinsight") as mocked_function:
        # Execute 'start_task' which should trigger 'ask_ossinsight' due to the given execution task.
        start_task(
            execution_task="How many stars microsoft/autogen has on GitHub?",
            agent_list=agent_list,
        )

        # Verify that 'ask_ossinsight' was called exactly once during the task execution.
        mocked_function.assert_called()


@pytest.mark.skipif(
    skip,
    reason="requested to skip",
)
def test_build_from_library():
    builder = AgentBuilder(
        config_file_or_env=OAI_CONFIG_LIST, config_file_location=KEY_LOC, builder_model="gpt-4", agent_model="gpt-4"
    )
    building_task = (
        "Find a paper on arxiv by programming, and analyze its application in some domain. "
        "For example, find a recent paper about gpt-4 on arxiv "
        "and find its potential applications in software."
    )
    agent_list, agent_config = builder.build_from_library(
        building_task=building_task,
        library_path_or_json=f"{here}/example_agent_builder_library.json",
        default_llm_config={"temperature": 0},
        code_execution_config={
            "last_n_messages": 2,
            "work_dir": f"{here}/test_agent_scripts",
            "timeout": 60,
            "use_docker": "python:3",
        },
    )
    _config_check(agent_config)

    # check number of agents
    assert len(agent_config["agent_configs"]) <= builder.max_agents

    builder.clear_all_agents()

    # test embedding similarity selection
    agent_list, agent_config = builder.build_from_library(
        building_task=building_task,
        library_path_or_json=f"{here}/example_agent_builder_library.json",
        default_llm_config={"temperature": 0},
        embedding_model="all-mpnet-base-v2",
        code_execution_config={
            "last_n_messages": 2,
            "work_dir": f"{here}/test_agent_scripts",
            "timeout": 60,
            "use_docker": "python:3",
        },
    )
    _config_check(agent_config)

    # check number of agents
    assert len(agent_config["agent_configs"]) <= builder.max_agents


@pytest.mark.skipif(
    skip_openai,
    reason=reason,
)
def test_save():
    builder = AgentBuilder(
        config_file_or_env=OAI_CONFIG_LIST, config_file_location=KEY_LOC, builder_model="gpt-4", agent_model="gpt-4"
    )
    building_task = (
        "Find a paper on arxiv by programming, and analyze its application in some domain. "
        "For example, find a recent paper about gpt-4 on arxiv "
        "and find its potential applications in software."
    )

    builder.build(
        building_task=building_task,
        default_llm_config={"temperature": 0},
        code_execution_config={
            "last_n_messages": 2,
            "work_dir": f"{here}/test_agent_scripts",
            "timeout": 60,
            "use_docker": "python:3",
        },
    )
    saved_files = builder.save(f"{here}/example_save_agent_builder_config.json")

    # check config file path
    assert os.path.isfile(saved_files)

    saved_configs = json.load(open(saved_files))

    _config_check(saved_configs)


@pytest.mark.skipif(
    skip_openai,
    reason=reason,
)
def test_load():
    builder = AgentBuilder(
        config_file_or_env=OAI_CONFIG_LIST, config_file_location=KEY_LOC, builder_model="gpt-4", agent_model="gpt-4"
    )

    config_save_path = f"{here}/example_test_agent_builder_config.json"
    json.load(open(config_save_path, "r"))

    agent_list, loaded_agent_configs = builder.load(
        config_save_path,
        code_execution_config={
            "last_n_messages": 2,
            "work_dir": f"{here}/test_agent_scripts",
            "timeout": 60,
            "use_docker": "python:3",
        },
    )
    print(loaded_agent_configs)

    _config_check(loaded_agent_configs)


@pytest.mark.skipif(
    skip_openai,
    reason=reason,
)
def test_clear_agent():
    builder = AgentBuilder(
        config_file_or_env=OAI_CONFIG_LIST, config_file_location=KEY_LOC, builder_model="gpt-4", agent_model="gpt-4"
    )

    config_save_path = f"{here}/example_test_agent_builder_config.json"
    builder.load(
        config_save_path,
        code_execution_config={
            "last_n_messages": 2,
            "work_dir": f"{here}/test_agent_scripts",
            "timeout": 60,
            "use_docker": "python:3",
        },
    )
    builder.clear_all_agents()

    # check if the agent cleared
    assert len(builder.agent_procs_assign) == 0


if __name__ == "__main__":
    test_build()
    test_build_assistant_with_function_calling()
    test_build_gpt_assistant_with_function_calling()
    test_build_from_library()
    test_save()
    test_load()
    test_clear_agent()<|MERGE_RESOLUTION|>--- conflicted
+++ resolved
@@ -1,3 +1,5 @@
+#!/usr/bin/env python3 -m pytest
+
 #!/usr/bin/env python3 -m pytest
 
 import json
@@ -12,11 +14,7 @@
 
 sys.path.append(os.path.join(os.path.dirname(__file__), ".."))
 sys.path.append(os.path.join(os.path.dirname(__file__), "../.."))
-<<<<<<< HEAD
-# from conftest import skip_openai as skip  # noqa: E402
-=======
-
->>>>>>> 357effdc
+
 from conftest import reason, skip_openai  # noqa: E402
 from test_assistant_agent import KEY_LOC, OAI_CONFIG_LIST  # noqa: E402  # noqa: E402
 
@@ -65,10 +63,7 @@
     return "The repository microsoft/autogen has 123,456 stars on GitHub."
 
 
-@pytest.mark.skipif(
-    skip_openai,
-    reason=reason,
-)
+@pytest.mark.skipif(skip_openai, reason=reason)
 def test_build():
     builder = AgentBuilder(
         config_file_or_env=OAI_CONFIG_LIST, config_file_location=KEY_LOC, builder_model="gpt-4", agent_model="gpt-4"
@@ -94,10 +89,7 @@
     assert len(agent_config["agent_configs"]) <= builder.max_agents
 
 
-@pytest.mark.skipif(
-    skip_openai or skip,
-    reason=reason + "OR dependency not installed",
-)
+@pytest.mark.skipif(skip_openai or skip, reason=reason + "OR dependency not installed")
 def test_build_assistant_with_function_calling():
     list_of_functions = [
         {
@@ -249,10 +241,7 @@
     assert len(agent_config["agent_configs"]) <= builder.max_agents
 
 
-@pytest.mark.skipif(
-    skip_openai,
-    reason=reason,
-)
+@pytest.mark.skipif(skip_openai, reason=reason)
 def test_save():
     builder = AgentBuilder(
         config_file_or_env=OAI_CONFIG_LIST, config_file_location=KEY_LOC, builder_model="gpt-4", agent_model="gpt-4"
@@ -283,10 +272,7 @@
     _config_check(saved_configs)
 
 
-@pytest.mark.skipif(
-    skip_openai,
-    reason=reason,
-)
+@pytest.mark.skipif(skip_openai, reason=reason)
 def test_load():
     builder = AgentBuilder(
         config_file_or_env=OAI_CONFIG_LIST, config_file_location=KEY_LOC, builder_model="gpt-4", agent_model="gpt-4"
@@ -309,10 +295,7 @@
     _config_check(loaded_agent_configs)
 
 
-@pytest.mark.skipif(
-    skip_openai,
-    reason=reason,
-)
+@pytest.mark.skipif(skip_openai, reason=reason)
 def test_clear_agent():
     builder = AgentBuilder(
         config_file_or_env=OAI_CONFIG_LIST, config_file_location=KEY_LOC, builder_model="gpt-4", agent_model="gpt-4"
