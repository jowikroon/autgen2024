import pytest
import os
import sys
import autogen
from autogen import OpenAIWrapper
from conftest import skip_openai

sys.path.append(os.path.join(os.path.dirname(__file__), ".."))
from test_assistant_agent import KEY_LOC, OAI_CONFIG_LIST  # noqa: E402

try:
    import openai
    from autogen.agentchat.contrib.gpt_assistant_agent import GPTAssistantAgent
    from autogen.oai.openai_utils import retrieve_assistants_by_name
<<<<<<< HEAD

    config_list = autogen.config_list_from_json(
        OAI_CONFIG_LIST, file_location=KEY_LOC, filter_dict={"api_type": ["openai"]}
    )

    skip_test = False
=======
>>>>>>> d20bc09c
except ImportError:
    skip = True
else:
    skip = False or skip_openai


def ask_ossinsight(question):
    return f"That is a good question, but I don't know the answer yet. Please ask your human  developer friend to help you. \n\n{question}"


@pytest.mark.skipif(
    sys.platform in ["darwin", "win32"] or skip,
    reason="do not run on MacOS or windows OR dependency is not installed OR requested to skip",
)
def test_gpt_assistant_chat():
    ossinsight_api_schema = {
        "name": "ossinsight_data_api",
        "parameters": {
            "type": "object",
            "properties": {
                "question": {
                    "type": "string",
                    "description": "Enter your GitHub data question in the form of a clear and specific question to ensure the returned data is accurate and valuable. For optimal results, specify the desired format for the data table in your request.",
                }
            },
            "required": ["question"],
        },
        "description": "This is an API endpoint allowing users (analysts) to input question about GitHub in text format to retrieve the related and structured data.",
    }

    name = "For test_gpt_assistant_chat"
    analyst = GPTAssistantAgent(
        name=name,
        llm_config={"tools": [{"type": "function", "function": ossinsight_api_schema}], "config_list": config_list},
        instructions="Hello, Open Source Project Analyst. You'll conduct comprehensive evaluations of open source projects or organizations on the GitHub platform",
    )
    analyst.register_function(
        function_map={
            "ossinsight_data_api": ask_ossinsight,
        }
    )

    ok, response = analyst._invoke_assistant(
        [{"role": "user", "content": "What is the most popular open source project on GitHub?"}]
    )
    executable = analyst.can_execute_function("ossinsight_data_api")
    analyst.reset()
    threads_count = len(analyst._openai_threads)
    analyst.delete_assistant()

    assert ok is True
    assert response.get("role", "") == "assistant"
    assert len(response.get("content", "")) > 0
    assert executable is False
    assert threads_count == 0


@pytest.mark.skipif(
    sys.platform in ["darwin", "win32"] or skip,
    reason="do not run on MacOS or windows OR dependency is not installed OR requested to skip",
)
def test_get_assistant_instructions():
    """
    Test function to create a new GPTAssistantAgent, set its instructions, retrieve the instructions,
    and assert that the retrieved instructions match the set instructions.
    """
    name = "For test_get_assistant_instructions"
    assistant = GPTAssistantAgent(
        name,
        instructions="This is a test",
        llm_config={
            "config_list": config_list,
        },
    )

    instruction_match = assistant.get_assistant_instructions() == "This is a test"
    assistant.delete_assistant()

    assert instruction_match is True


@pytest.mark.skipif(
    sys.platform in ["darwin", "win32"] or skip,
    reason="do not run on MacOS or windows OR dependency is not installed OR requested to skip",
)
def test_gpt_assistant_instructions_overwrite():
    """
    Test that the instructions of a GPTAssistantAgent can be overwritten or not depending on the value of the
    `overwrite_instructions` parameter when creating a new assistant with the same ID.

    Steps:
    1. Create a new GPTAssistantAgent with some instructions.
    2. Get the ID of the assistant.
    3. Create a new GPTAssistantAgent with the same ID but different instructions and `overwrite_instructions=True`.
    4. Check that the instructions of the assistant have been overwritten with the new ones.
    """

    name = "For test_gpt_assistant_instructions_overwrite"
    instructions1 = "This is a test #1"
    instructions2 = "This is a test #2"

    assistant = GPTAssistantAgent(
        name,
        instructions=instructions1,
        llm_config={
            "config_list": config_list,
        },
    )

    assistant_id = assistant.assistant_id
    assistant = GPTAssistantAgent(
        name,
        instructions=instructions2,
        llm_config={
            "config_list": config_list,
            "assistant_id": assistant_id,
        },
        overwrite_instructions=True,
    )

    instruction_match = assistant.get_assistant_instructions() == instructions2
    assistant.delete_assistant()

    assert instruction_match is True


@pytest.mark.skipif(
    sys.platform in ["darwin", "win32"] or skip,
    reason="do not run on MacOS or windows OR dependency is not installed OR requested to skip",
)
def test_gpt_assistant_existing_no_instructions():
    """
    Test function to check if the GPTAssistantAgent can retrieve instructions for an existing assistant
    even if the assistant was created with no instructions initially.
    """
    name = "For test_gpt_assistant_existing_no_instructions"
    instructions = "This is a test #1"

    assistant = GPTAssistantAgent(
        name,
        instructions=instructions,
        llm_config={
            "config_list": config_list,
        },
    )

    assistant_id = assistant.assistant_id

    # create a new assistant with the same ID but no instructions
    assistant = GPTAssistantAgent(
        name,
        llm_config={
            "config_list": config_list,
            "assistant_id": assistant_id,
        },
    )

    instruction_match = assistant.get_assistant_instructions() == instructions
    assistant.delete_assistant()
    assert instruction_match is True


@pytest.mark.skipif(
    sys.platform in ["darwin", "win32"] or skip,
    reason="do not run on MacOS or windows OR dependency is not installed OR requested to skip",
)
def test_get_assistant_files():
    """
    Test function to create a new GPTAssistantAgent, set its instructions, retrieve the instructions,
    and assert that the retrieved instructions match the set instructions.
    """
    current_file_path = os.path.abspath(__file__)
    openai_client = OpenAIWrapper(config_list=config_list)._clients[0]
    file = openai_client.files.create(file=open(current_file_path, "rb"), purpose="assistants")
    name = "For test_get_assistant_files"

    assistant = GPTAssistantAgent(
        name,
        instructions="This is a test",
        llm_config={
            "config_list": config_list,
            "tools": [{"type": "retrieval"}],
            "file_ids": [file.id],
        },
    )

    files = assistant.openai_client.beta.assistants.files.list(assistant_id=assistant.assistant_id)
    retrieved_file_ids = [fild.id for fild in files]
    expected_file_id = file.id

    assistant.delete_assistant()
    openai_client.files.delete(file.id)

    assert expected_file_id in retrieved_file_ids


@pytest.mark.skipif(
    sys.platform in ["darwin", "win32"] or skip,
    reason="do not run on MacOS or windows OR dependency is not installed OR requested to skip",
)
def test_assistant_retrieval():
    """
    Test function to check if the GPTAssistantAgent can retrieve the same assistant
    """

    name = "For test_assistant_retrieval"

    function_1_schema = {
        "name": "call_function_1",
        "parameters": {"type": "object", "properties": {}, "required": []},
        "description": "This is a test function 1",
    }
    function_2_schema = {
        "name": "call_function_1",
        "parameters": {"type": "object", "properties": {}, "required": []},
        "description": "This is a test function 2",
    }

    openai_client = OpenAIWrapper(config_list=config_list)._clients[0]
    current_file_path = os.path.abspath(__file__)
    file_1 = openai_client.files.create(file=open(current_file_path, "rb"), purpose="assistants")
    file_2 = openai_client.files.create(file=open(current_file_path, "rb"), purpose="assistants")

    all_llm_config = {
        "tools": [
            {"type": "function", "function": function_1_schema},
            {"type": "function", "function": function_2_schema},
            {"type": "retrieval"},
            {"type": "code_interpreter"},
        ],
        "file_ids": [file_1.id, file_2.id],
        "config_list": config_list,
    }

    name = "For test_gpt_assistant_chat"

    assistant_first = GPTAssistantAgent(
        name,
        instructions="This is a test",
        llm_config=all_llm_config,
    )
    candidate_first = retrieve_assistants_by_name(assistant_first.openai_client, name)

    assistant_second = GPTAssistantAgent(
        name,
        instructions="This is a test",
        llm_config=all_llm_config,
    )
    candidate_second = retrieve_assistants_by_name(assistant_second.openai_client, name)

    try:
        assistant_first.delete_assistant()
        assistant_second.delete_assistant()
    except openai.NotFoundError:
        # Not found error is expected because the same assistant can not be deleted twice
        pass

    openai_client.files.delete(file_1.id)
    openai_client.files.delete(file_2.id)

    assert candidate_first == candidate_second
    assert len(candidate_first) == 1

    candidates = retrieve_assistants_by_name(openai_client, name)
    assert len(candidates) == 0


@pytest.mark.skipif(
    sys.platform in ["darwin", "win32"] or skip,
    reason="do not run on MacOS or windows OR dependency is not installed OR requested to skip",
)
def test_assistant_mismatch_retrieval():
    """Test function to check if the GPTAssistantAgent can filter out the mismatch assistant"""

    name = "For test_assistant_retrieval"

    function_1_schema = {
        "name": "call_function",
        "parameters": {"type": "object", "properties": {}, "required": []},
        "description": "This is a test function 1",
    }
    function_2_schema = {
        "name": "call_function",
        "parameters": {"type": "object", "properties": {}, "required": []},
        "description": "This is a test function 2",
    }
    function_3_schema = {
        "name": "call_function_other",
        "parameters": {"type": "object", "properties": {}, "required": []},
        "description": "This is a test function 3",
    }

    openai_client = OpenAIWrapper(config_list=config_list)._clients[0]
    current_file_path = os.path.abspath(__file__)
    file_1 = openai_client.files.create(file=open(current_file_path, "rb"), purpose="assistants")
    file_2 = openai_client.files.create(file=open(current_file_path, "rb"), purpose="assistants")

    all_llm_config = {
        "tools": [
            {"type": "function", "function": function_1_schema},
            {"type": "function", "function": function_2_schema},
            {"type": "retrieval"},
            {"type": "code_interpreter"},
        ],
        "file_ids": [file_1.id, file_2.id],
        "config_list": config_list,
    }

    name = "For test_gpt_assistant_chat"

    assistant_first = GPTAssistantAgent(
        name,
        instructions="This is a test",
        llm_config=all_llm_config,
    )
    candidate_first = retrieve_assistants_by_name(assistant_first.openai_client, name)
    assert len(candidate_first) == 1

    # test instructions mismatch
    assistant_instructions_mistaching = GPTAssistantAgent(
        name,
        instructions="This is a test for mismatch instructions",
        llm_config=all_llm_config,
    )
    candidate_instructions_mistaching = retrieve_assistants_by_name(
        assistant_instructions_mistaching.openai_client, name
    )
    assert len(candidate_instructions_mistaching) == 2

    # test mismatch fild ids
    file_ids_mismatch_llm_config = {
        "tools": [
            {"type": "code_interpreter"},
            {"type": "retrieval"},
            {"type": "function", "function": function_2_schema},
            {"type": "function", "function": function_1_schema},
        ],
        "file_ids": [file_2.id],
        "config_list": config_list,
    }
    assistant_file_ids_mismatch = GPTAssistantAgent(
        name,
        instructions="This is a test",
        llm_config=file_ids_mismatch_llm_config,
    )
    candidate_file_ids_mismatch = retrieve_assistants_by_name(assistant_file_ids_mismatch.openai_client, name)
    assert len(candidate_file_ids_mismatch) == 3

    # test tools mismatch
    tools_mismatch_llm_config = {
        "tools": [
            {"type": "code_interpreter"},
            {"type": "retrieval"},
            {"type": "function", "function": function_3_schema},
        ],
        "file_ids": [file_2.id, file_1.id],
        "config_list": config_list,
    }
    assistant_tools_mistaching = GPTAssistantAgent(
        name,
        instructions="This is a test",
        llm_config=tools_mismatch_llm_config,
    )
    candidate_tools_mismatch = retrieve_assistants_by_name(assistant_tools_mistaching.openai_client, name)
    assert len(candidate_tools_mismatch) == 4

    openai_client.files.delete(file_1.id)
    openai_client.files.delete(file_2.id)

    assistant_first.delete_assistant()
    assistant_instructions_mistaching.delete_assistant()
    assistant_file_ids_mismatch.delete_assistant()
    assistant_tools_mistaching.delete_assistant()

    candidates = retrieve_assistants_by_name(openai_client, name)
    assert len(candidates) == 0


if __name__ == "__main__":
    test_gpt_assistant_chat()
    test_get_assistant_instructions()
    test_gpt_assistant_instructions_overwrite()
    test_gpt_assistant_existing_no_instructions()
    test_get_assistant_files()
    test_assistant_mismatch_retrieval()<|MERGE_RESOLUTION|>--- conflicted
+++ resolved
@@ -12,15 +12,11 @@
     import openai
     from autogen.agentchat.contrib.gpt_assistant_agent import GPTAssistantAgent
     from autogen.oai.openai_utils import retrieve_assistants_by_name
-<<<<<<< HEAD
 
     config_list = autogen.config_list_from_json(
         OAI_CONFIG_LIST, file_location=KEY_LOC, filter_dict={"api_type": ["openai"]}
     )
 
-    skip_test = False
-=======
->>>>>>> d20bc09c
 except ImportError:
     skip = True
 else:
