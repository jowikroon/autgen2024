import pytest
from unittest import mock
import builtins
import autogen
import json
import sys
from autogen import Agent, GroupChat


def test_func_call_groupchat():
    agent1 = autogen.ConversableAgent(
        "alice",
        human_input_mode="NEVER",
        llm_config=False,
        default_auto_reply="This is alice speaking.",
    )
    agent2 = autogen.ConversableAgent(
        "bob",
        human_input_mode="NEVER",
        llm_config=False,
        default_auto_reply="This is bob speaking.",
        function_map={"test_func": lambda x: x},
    )
    groupchat = autogen.GroupChat(agents=[agent1, agent2], messages=[], max_round=3)
    group_chat_manager = autogen.GroupChatManager(groupchat=groupchat, llm_config=False)
    agent2.initiate_chat(group_chat_manager, message={"function_call": {"name": "test_func", "arguments": '{"x": 1}'}})

    assert len(groupchat.messages) == 3
    assert (
        groupchat.messages[-2]["role"] == "function"
        and groupchat.messages[-2]["name"] == "test_func"
        and groupchat.messages[-2]["content"] == "1"
    )
    assert groupchat.messages[-1]["name"] == "alice"

    agent3 = autogen.ConversableAgent(
        "carol",
        human_input_mode="NEVER",
        llm_config=False,
        default_auto_reply="This is carol speaking.",
        function_map={"test_func": lambda x: x + 1},
    )
    groupchat = autogen.GroupChat(agents=[agent1, agent2, agent3], messages=[], max_round=3)
    group_chat_manager = autogen.GroupChatManager(groupchat=groupchat, llm_config=False)
    agent3.initiate_chat(group_chat_manager, message={"function_call": {"name": "test_func", "arguments": '{"x": 1}'}})

    assert (
        groupchat.messages[-2]["role"] == "function"
        and groupchat.messages[-2]["name"] == "test_func"
        and groupchat.messages[-2]["content"] == "1"
    )
    assert groupchat.messages[-1]["name"] == "carol"

    agent2.initiate_chat(group_chat_manager, message={"function_call": {"name": "func", "arguments": '{"x": 1}'}})


def test_chat_manager():
    agent1 = autogen.ConversableAgent(
        "alice",
        max_consecutive_auto_reply=2,
        human_input_mode="NEVER",
        llm_config=False,
        default_auto_reply="This is alice speaking.",
    )
    agent2 = autogen.ConversableAgent(
        "bob",
        max_consecutive_auto_reply=2,
        human_input_mode="NEVER",
        llm_config=False,
        default_auto_reply="This is bob speaking.",
    )
    groupchat = autogen.GroupChat(agents=[agent1, agent2], messages=[], max_round=2)
    group_chat_manager = autogen.GroupChatManager(groupchat=groupchat, llm_config=False)
    agent1.initiate_chat(group_chat_manager, message="hello")

    assert len(agent1.chat_messages[group_chat_manager]) == 2
    assert len(groupchat.messages) == 2

    group_chat_manager.reset()
    assert len(groupchat.messages) == 0
    agent1.reset()
    agent2.reset()
    agent2.initiate_chat(group_chat_manager, message="hello")
    assert len(groupchat.messages) == 2

    with pytest.raises(ValueError):
        agent2.initiate_chat(group_chat_manager, message={"function_call": {"name": "func", "arguments": '{"x": 1}'}})


def _test_selection_method(method: str):
    agent1 = autogen.ConversableAgent(
        "alice",
        max_consecutive_auto_reply=10,
        human_input_mode="NEVER",
        llm_config=False,
        default_auto_reply="This is alice speaking.",
    )
    agent2 = autogen.ConversableAgent(
        "bob",
        max_consecutive_auto_reply=10,
        human_input_mode="NEVER",
        llm_config=False,
        default_auto_reply="This is bob speaking.",
    )
    agent3 = autogen.ConversableAgent(
        "charlie",
        max_consecutive_auto_reply=10,
        human_input_mode="NEVER",
        llm_config=False,
        default_auto_reply="This is charlie speaking.",
    )

    groupchat = autogen.GroupChat(
        agents=[agent1, agent2, agent3],
        messages=[],
        max_round=6,
        speaker_selection_method=method,
        allow_repeat_speaker=False if method == "manual" else True,
    )
    group_chat_manager = autogen.GroupChatManager(groupchat=groupchat, llm_config=False)

    if method == "round_robin":
        agent1.initiate_chat(group_chat_manager, message="This is alice speaking.")
        assert len(agent1.chat_messages[group_chat_manager]) == 6
        assert len(groupchat.messages) == 6
        assert [msg["content"] for msg in agent1.chat_messages[group_chat_manager]] == [
            "This is alice speaking.",
            "This is bob speaking.",
            "This is charlie speaking.",
        ] * 2
    elif method == "auto":
        agent1.initiate_chat(group_chat_manager, message="This is alice speaking.")
        assert len(agent1.chat_messages[group_chat_manager]) == 6
        assert len(groupchat.messages) == 6
    elif method == "random":
        agent1.initiate_chat(group_chat_manager, message="This is alice speaking.")
        assert len(agent1.chat_messages[group_chat_manager]) == 6
        assert len(groupchat.messages) == 6
    elif method == "manual":
        for user_input in ["", "q", "x", "1", "10"]:
            with mock.patch.object(builtins, "input", lambda _: user_input):
                group_chat_manager.reset()
                agent1.reset()
                agent2.reset()
                agent3.reset()
                agent1.initiate_chat(group_chat_manager, message="This is alice speaking.")
                if user_input == "1":
                    assert len(agent1.chat_messages[group_chat_manager]) == 6
                    assert len(groupchat.messages) == 6
                    assert [msg["content"] for msg in agent1.chat_messages[group_chat_manager]] == [
                        "This is alice speaking.",
                        "This is bob speaking.",
                        "This is alice speaking.",
                        "This is bob speaking.",
                        "This is alice speaking.",
                        "This is bob speaking.",
                    ]
                else:
                    assert len(agent1.chat_messages[group_chat_manager]) == 6
                    assert len(groupchat.messages) == 6
    elif method == "wrong":
        with pytest.raises(ValueError):
            agent1.initiate_chat(group_chat_manager, message="This is alice speaking.")


def test_speaker_selection_method():
    for method in ["auto", "round_robin", "random", "manual", "wrong", "RounD_roBin"]:
        _test_selection_method(method)


def _test_n_agents_less_than_3(method):
    agent1 = autogen.ConversableAgent(
        "alice",
        max_consecutive_auto_reply=10,
        human_input_mode="NEVER",
        llm_config=False,
        default_auto_reply="This is alice speaking.",
    )
    agent2 = autogen.ConversableAgent(
        "bob",
        max_consecutive_auto_reply=10,
        human_input_mode="NEVER",
        llm_config=False,
        default_auto_reply="This is bob speaking.",
    )
    # test two agents
    groupchat = autogen.GroupChat(
        agents=[agent1, agent2],
        messages=[],
        max_round=6,
        speaker_selection_method=method,
        allow_repeat_speaker=[agent1, agent2] if method == "random" else False,
    )
    group_chat_manager = autogen.GroupChatManager(groupchat=groupchat, llm_config=False)
    agent1.initiate_chat(group_chat_manager, message="This is alice speaking.")
    assert len(agent1.chat_messages[group_chat_manager]) == 6
    assert len(groupchat.messages) == 6
    if method != "random" or method.lower() == "round_robin":
        assert [msg["content"] for msg in agent1.chat_messages[group_chat_manager]] == [
            "This is alice speaking.",
            "This is bob speaking.",
        ] * 3

    # test zero agent
    with pytest.raises(ValueError):
        groupchat = autogen.GroupChat(
            agents=[], messages=[], max_round=6, speaker_selection_method="round_robin", allow_repeat_speaker=False
        )
        group_chat_manager = autogen.GroupChatManager(groupchat=groupchat, llm_config=False)
        agent1.initiate_chat(group_chat_manager, message="This is alice speaking.")


def test_invalid_allow_repeat_speaker():
    agent1 = autogen.ConversableAgent(
        "alice",
        max_consecutive_auto_reply=10,
        human_input_mode="NEVER",
        llm_config=False,
        default_auto_reply="This is alice speaking.",
    )
    agent2 = autogen.ConversableAgent(
        "bob",
        max_consecutive_auto_reply=10,
        human_input_mode="NEVER",
        llm_config=False,
        default_auto_reply="This is bob speaking.",
    )
    # test invalid allow_repeat_speaker
    with pytest.raises(ValueError) as e:
        autogen.GroupChat(
            agents=[agent1, agent2],
            messages=[],
            max_round=6,
            speaker_selection_method="round_robin",
            allow_repeat_speaker={},
        )
    assert str(e.value) == "GroupChat allow_repeat_speaker should be a bool or a list of Agents.", e.value


def test_n_agents_less_than_3():
    for method in ["auto", "round_robin", "random", "RounD_roBin"]:
        _test_n_agents_less_than_3(method)


def test_plugin():
    # Give another Agent class ability to manage group chat
    agent1 = autogen.ConversableAgent(
        "alice",
        max_consecutive_auto_reply=2,
        human_input_mode="NEVER",
        llm_config=False,
        default_auto_reply="This is alice speaking.",
    )
    agent2 = autogen.ConversableAgent(
        "bob",
        max_consecutive_auto_reply=2,
        human_input_mode="NEVER",
        llm_config=False,
        default_auto_reply="This is bob speaking.",
    )
    groupchat = autogen.GroupChat(agents=[agent1, agent2], messages=[], max_round=2)
    group_chat_manager = autogen.ConversableAgent(name="deputy_manager", llm_config=False)
    group_chat_manager.register_reply(
        autogen.Agent,
        reply_func=autogen.GroupChatManager.run_chat,
        config=groupchat,
        reset_config=autogen.GroupChat.reset,
    )
    agent1.initiate_chat(group_chat_manager, message="hello")

    assert len(agent1.chat_messages[group_chat_manager]) == 2
    assert len(groupchat.messages) == 2


def test_agent_mentions():
    agent1 = autogen.ConversableAgent(
        "alice",
        max_consecutive_auto_reply=2,
        human_input_mode="NEVER",
        llm_config=False,
        default_auto_reply="This is alice speaking.",
    )
    agent2 = autogen.ConversableAgent(
        "bob",
        max_consecutive_auto_reply=2,
        human_input_mode="NEVER",
        llm_config=False,
        default_auto_reply="This is bob speaking.",
    )
    agent3 = autogen.ConversableAgent(
        "sam",
        max_consecutive_auto_reply=2,
        human_input_mode="NEVER",
        llm_config=False,
        default_auto_reply="This is sam speaking.",
    )
    groupchat = autogen.GroupChat(agents=[agent1, agent2, agent3], messages=[], max_round=2)

    # Basic counting
    assert json.dumps(groupchat._mentioned_agents("", [agent1, agent2, agent3]), sort_keys=True) == "{}"
    assert json.dumps(groupchat._mentioned_agents("alice", [agent1, agent2, agent3]), sort_keys=True) == '{"alice": 1}'
    assert (
        json.dumps(groupchat._mentioned_agents("alice bob alice", [agent1, agent2, agent3]), sort_keys=True)
        == '{"alice": 2, "bob": 1}'
    )
    assert (
        json.dumps(groupchat._mentioned_agents("alice bob alice sam", [agent1, agent2, agent3]), sort_keys=True)
        == '{"alice": 2, "bob": 1, "sam": 1}'
    )
    assert (
        json.dumps(groupchat._mentioned_agents("alice bob alice sam robert", [agent1, agent2, agent3]), sort_keys=True)
        == '{"alice": 2, "bob": 1, "sam": 1}'
    )

    # Substring
    assert (
        json.dumps(groupchat._mentioned_agents("sam samantha basam asami", [agent1, agent2, agent3]), sort_keys=True)
        == '{"sam": 1}'
    )

    # Word boundaries
    assert (
        json.dumps(groupchat._mentioned_agents("alice! .alice. .alice", [agent1, agent2, agent3]), sort_keys=True)
        == '{"alice": 3}'
    )

    # Special characters in agent names
    agent4 = autogen.ConversableAgent(
        ".*",
        max_consecutive_auto_reply=2,
        human_input_mode="NEVER",
        llm_config=False,
        default_auto_reply="Match everything.",
    )

    groupchat = autogen.GroupChat(agents=[agent1, agent2, agent3, agent4], messages=[], max_round=2)
    assert (
        json.dumps(
            groupchat._mentioned_agents("alice bob alice sam robert .*", [agent1, agent2, agent3, agent4]),
            sort_keys=True,
        )
        == '{".*": 1, "alice": 2, "bob": 1, "sam": 1}'
    )


def test_termination():
    agent1 = autogen.ConversableAgent(
        "alice",
        max_consecutive_auto_reply=10,
        human_input_mode="NEVER",
        llm_config=False,
        default_auto_reply="This is alice speaking.",
    )
    agent2 = autogen.ConversableAgent(
        "bob",
        max_consecutive_auto_reply=10,
        human_input_mode="NEVER",
        llm_config=False,
        default_auto_reply="This is bob speaking.",
    )
    agent3 = autogen.ConversableAgent(
        "sam",
        max_consecutive_auto_reply=10,
        human_input_mode="NEVER",
        llm_config=False,
        default_auto_reply="This is sam speaking. TERMINATE",
    )

    # Test empty is_termination_msg function
    groupchat = autogen.GroupChat(
        agents=[agent1, agent2, agent3], messages=[], speaker_selection_method="round_robin", max_round=10
    )

    group_chat_manager = autogen.GroupChatManager(groupchat=groupchat, llm_config=False, is_termination_msg=None)

    agent1.initiate_chat(group_chat_manager, message="'None' is_termination_msg function.")
    assert len(groupchat.messages) == 10

    # Test user-provided is_termination_msg function
    agent1.reset()
    agent2.reset()
    agent3.reset()

    groupchat = autogen.GroupChat(
        agents=[agent1, agent2, agent3], messages=[], speaker_selection_method="round_robin", max_round=10
    )

    group_chat_manager = autogen.GroupChatManager(
        groupchat=groupchat,
        llm_config=False,
        is_termination_msg=lambda x: x.get("content", "").rstrip().find("TERMINATE") >= 0,
    )

    agent1.initiate_chat(group_chat_manager, message="User-provided is_termination_msg function.")
    assert len(groupchat.messages) == 3


def test_next_agent():
    agent1 = autogen.ConversableAgent(
        "alice",
        max_consecutive_auto_reply=10,
        human_input_mode="NEVER",
        llm_config=False,
        default_auto_reply="This is alice speaking.",
    )
    agent2 = autogen.ConversableAgent(
        "bob",
        max_consecutive_auto_reply=10,
        human_input_mode="NEVER",
        llm_config=False,
        default_auto_reply="This is bob speaking.",
    )
    agent3 = autogen.ConversableAgent(
        "sam",
        max_consecutive_auto_reply=10,
        human_input_mode="NEVER",
        llm_config=False,
        default_auto_reply="This is sam speaking.",
    )
    agent4 = autogen.ConversableAgent(
        "sally",
        max_consecutive_auto_reply=10,
        human_input_mode="NEVER",
        llm_config=False,
        default_auto_reply="This is sally speaking.",
    )

    # Test empty is_termination_msg function
    groupchat = autogen.GroupChat(
        agents=[agent1, agent2, agent3], messages=[], speaker_selection_method="round_robin", max_round=10
    )

    assert groupchat.next_agent(agent1, [agent1, agent2, agent3]) == agent2
    assert groupchat.next_agent(agent2, [agent1, agent2, agent3]) == agent3
    assert groupchat.next_agent(agent3, [agent1, agent2, agent3]) == agent1

    assert groupchat.next_agent(agent1) == agent2
    assert groupchat.next_agent(agent2) == agent3
    assert groupchat.next_agent(agent3) == agent1

    assert groupchat.next_agent(agent1, [agent1, agent3]) == agent3
    assert groupchat.next_agent(agent3, [agent1, agent3]) == agent1

    assert groupchat.next_agent(agent2, [agent1, agent3]) == agent3
    assert groupchat.next_agent(agent4, [agent1, agent3]) == agent1
    assert groupchat.next_agent(agent4, [agent1, agent2, agent3]) == agent1


def test_send_intros():
    agent1 = autogen.ConversableAgent(
        "alice",
        description="The first agent.",
        max_consecutive_auto_reply=10,
        human_input_mode="NEVER",
        llm_config=False,
        default_auto_reply="This is alice speaking. TERMINATE",
    )
    agent2 = autogen.ConversableAgent(
        "bob",
        description="The second agent.",
        max_consecutive_auto_reply=10,
        human_input_mode="NEVER",
        llm_config=False,
        default_auto_reply="This is bob speaking. TERMINATE",
    )
    agent3 = autogen.ConversableAgent(
        "sam",
        description="The third agent.",
        max_consecutive_auto_reply=10,
        human_input_mode="NEVER",
        llm_config=False,
        default_auto_reply="This is sam speaking. TERMINATE",
    )
    agent4 = autogen.ConversableAgent(
        "sally",
        description="The fourth agent.",
        max_consecutive_auto_reply=10,
        human_input_mode="NEVER",
        llm_config=False,
        default_auto_reply="This is sally speaking. TERMINATE",
    )

    # Test empty is_termination_msg function
    groupchat = autogen.GroupChat(
        agents=[agent1, agent2, agent3],
        messages=[],
        speaker_selection_method="round_robin",
        max_round=10,
        send_introductions=True,
    )

    intro = groupchat.introductions_msg()
    assert "The first agent." in intro
    assert "The second agent." in intro
    assert "The third agent." in intro
    assert "The fourth agent." not in intro

    intro = groupchat.introductions_msg([agent1, agent2, agent4])
    assert "The first agent." in intro
    assert "The second agent." in intro
    assert "The third agent." not in intro
    assert "The fourth agent." in intro

    groupchat = autogen.GroupChat(
        agents=[agent1, agent2, agent3],
        messages=[],
        speaker_selection_method="round_robin",
        max_round=10,
        send_introductions=True,
    )

    group_chat_manager = autogen.GroupChatManager(
        groupchat=groupchat,
        llm_config=False,
        is_termination_msg=lambda x: x.get("content", "").rstrip().find("TERMINATE") >= 0,
    )

    group_chat_manager.initiate_chat(group_chat_manager, message="The initiating message.")
    for a in [agent1, agent2, agent3]:
        messages = agent1.chat_messages[group_chat_manager]
        assert len(messages) == 3
        assert "The first agent." in messages[0]["content"]
        assert "The second agent." in messages[0]["content"]
        assert "The third agent." in messages[0]["content"]
        assert "The initiating message." == messages[1]["content"]
        assert messages[2]["content"] == agent1._default_auto_reply

    # Reset and start again
    agent1.reset()
    agent2.reset()
    agent3.reset()
    agent4.reset()

    # Check the default (no introductions)
    groupchat2 = autogen.GroupChat(
        agents=[agent1, agent2, agent3], messages=[], speaker_selection_method="round_robin", max_round=10
    )

    group_chat_manager2 = autogen.GroupChatManager(
        groupchat=groupchat2,
        llm_config=False,
        is_termination_msg=lambda x: x.get("content", "").rstrip().find("TERMINATE") >= 0,
    )

    group_chat_manager2.initiate_chat(group_chat_manager2, message="The initiating message.")
    for a in [agent1, agent2, agent3]:
        messages = agent1.chat_messages[group_chat_manager2]
        assert len(messages) == 2
        assert "The initiating message." == messages[0]["content"]
        assert messages[1]["content"] == agent1._default_auto_reply


def test_selection_helpers():
    agent1 = autogen.ConversableAgent(
        "alice",
        max_consecutive_auto_reply=10,
        human_input_mode="NEVER",
        llm_config=False,
        default_auto_reply="This is alice speaking.",
        description="Alice is an AI agent.",
    )
    agent2 = autogen.ConversableAgent(
        "bob",
        max_consecutive_auto_reply=10,
        human_input_mode="NEVER",
        llm_config=False,
        description="Bob is an AI agent.",
    )
    agent3 = autogen.ConversableAgent(
        "sam",
        max_consecutive_auto_reply=10,
        human_input_mode="NEVER",
        llm_config=False,
        default_auto_reply="This is sam speaking.",
        system_message="Sam is an AI agent.",
    )

    # Test empty is_termination_msg function
    groupchat = autogen.GroupChat(
        agents=[agent1, agent2, agent3], messages=[], speaker_selection_method="round_robin", max_round=10
    )

    select_speaker_msg = groupchat.select_speaker_msg()
    select_speaker_prompt = groupchat.select_speaker_prompt()

    assert "Alice is an AI agent." in select_speaker_msg
    assert "Bob is an AI agent." in select_speaker_msg
    assert "Sam is an AI agent." in select_speaker_msg
    assert str(["Alice", "Bob", "Sam"]).lower() in select_speaker_prompt.lower()

    with mock.patch.object(builtins, "input", lambda _: "1"):
        groupchat.manual_select_speaker()


def test_init_default_parameters():
    agents = [autogen.ConversableAgent(name=f"Agent{i}", llm_config=False) for i in range(3)]
    group_chat = GroupChat(agents=agents, messages=[], max_round=3)
    for agent in agents:
        assert set([a.name for a in group_chat.allowed_speaker_transitions_dict[agent]]) == set(
            [a.name for a in agents]
        )


def test_graph_parameters():
    agents = [autogen.ConversableAgent(name=f"Agent{i}", llm_config=False) for i in range(3)]
    with pytest.raises(ValueError):
        GroupChat(
            agents=agents,
            messages=[],
            max_round=3,
            allowed_or_disallowed_speaker_transitions={agents[0]: [agents[1]], agents[1]: [agents[2]]},
        )
    with pytest.raises(ValueError):
        GroupChat(
            agents=agents,
            messages=[],
            max_round=3,
            allow_repeat_speaker=False,  # should be None
            allowed_or_disallowed_speaker_transitions={agents[0]: [agents[1]], agents[1]: [agents[2]]},
        )

    with pytest.raises(ValueError):
        GroupChat(
            agents=agents,
            messages=[],
            max_round=3,
            allow_repeat_speaker=None,
            allowed_or_disallowed_speaker_transitions={agents[0]: [agents[1]], agents[1]: [agents[2]]},
            speaker_transitions_type="a",
        )

    group_chat = GroupChat(
        agents=agents,
        messages=[],
        max_round=3,
        allowed_or_disallowed_speaker_transitions={agents[0]: [agents[1]], agents[1]: [agents[2]]},
        speaker_transitions_type="allowed",
    )
    assert "Agent0" in group_chat.agent_names


def test_graceful_exit_before_max_round():
    agent1 = autogen.ConversableAgent(
        "alice",
        max_consecutive_auto_reply=10,
        human_input_mode="NEVER",
        llm_config=False,
        default_auto_reply="This is alice speaking.",
    )
    agent2 = autogen.ConversableAgent(
        "bob",
        max_consecutive_auto_reply=10,
        human_input_mode="NEVER",
        llm_config=False,
        default_auto_reply="This is bob speaking.",
    )
    agent3 = autogen.ConversableAgent(
        "sam",
        max_consecutive_auto_reply=10,
        human_input_mode="NEVER",
        llm_config=False,
        default_auto_reply="This is sam speaking. TERMINATE",
    )

    # This speaker_transitions limits the transition to be only from agent1 to agent2, and from agent2 to agent3 and end.
    allowed_or_disallowed_speaker_transitions = {agent1: [agent2], agent2: [agent3]}

    # Test empty is_termination_msg function
    groupchat = autogen.GroupChat(
        agents=[agent1, agent2, agent3],
        messages=[],
        speaker_selection_method="round_robin",
        max_round=10,
        allow_repeat_speaker=None,
        allowed_or_disallowed_speaker_transitions=allowed_or_disallowed_speaker_transitions,
        speaker_transitions_type="allowed",
    )

    group_chat_manager = autogen.GroupChatManager(groupchat=groupchat, llm_config=False, is_termination_msg=None)

    agent1.initiate_chat(group_chat_manager, message="'None' is_termination_msg function.")

    # Note that 3 is much lower than 10 (max_round), so the conversation should end before 10 rounds.
    assert len(groupchat.messages) == 3


def test_clear_agents_history():
    agent1 = autogen.ConversableAgent(
        "alice",
        max_consecutive_auto_reply=10,
        human_input_mode="NEVER",
        llm_config=False,
        default_auto_reply="This is alice speaking.",
    )
    agent2 = autogen.ConversableAgent(
        "bob",
        max_consecutive_auto_reply=10,
        human_input_mode="NEVER",
        llm_config=False,
        default_auto_reply="This is bob speaking.",
    )
    agent3 = autogen.ConversableAgent(
        "sam",
        max_consecutive_auto_reply=10,
        human_input_mode="ALWAYS",
        llm_config=False,
    )
    groupchat = autogen.GroupChat(agents=[agent1, agent2, agent3], messages=[], max_round=3, enable_clear_history=True)
    group_chat_manager = autogen.GroupChatManager(groupchat=groupchat, llm_config=False)

    # testing pure "clear history" statement
    with mock.patch.object(builtins, "input", lambda _: "clear history. How you doing?"):
        res = agent1.initiate_chat(group_chat_manager, message="hello", summary_method="last_msg")
    agent1_history = list(agent1._oai_messages.values())[0]
    agent2_history = list(agent2._oai_messages.values())[0]
    assert agent1_history == [{"content": "How you doing?", "name": "sam", "role": "user"}]
    assert agent2_history == [{"content": "How you doing?", "name": "sam", "role": "user"}]
    assert groupchat.messages == [{"content": "How you doing?", "name": "sam", "role": "user"}]
    print("Chat summary", res.summary)
    print("Chat cost", res.cost)
    print("Chat history", res.chat_history)

    # testing clear history for defined agent
    with mock.patch.object(builtins, "input", lambda _: "clear history bob. How you doing?"):
        agent1.initiate_chat(group_chat_manager, message="hello")
    agent1_history = list(agent1._oai_messages.values())[0]
    agent2_history = list(agent2._oai_messages.values())[0]
    assert agent1_history == [
        {"content": "hello", "role": "assistant"},
        {"content": "This is bob speaking.", "name": "bob", "role": "user"},
        {"content": "How you doing?", "name": "sam", "role": "user"},
    ]
    assert agent2_history == [{"content": "How you doing?", "name": "sam", "role": "user"}]
    assert groupchat.messages == [
        {"content": "hello", "role": "user", "name": "alice"},
        {"content": "This is bob speaking.", "name": "bob", "role": "user"},
        {"content": "How you doing?", "name": "sam", "role": "user"},
    ]

    # testing clear history with defined nr of messages to preserve
    with mock.patch.object(builtins, "input", lambda _: "clear history 1. How you doing?"):
        agent1.initiate_chat(group_chat_manager, message="hello")
    agent1_history = list(agent1._oai_messages.values())[0]
    agent2_history = list(agent2._oai_messages.values())[0]
    assert agent1_history == [
        {"content": "This is bob speaking.", "name": "bob", "role": "user"},
        {"content": "How you doing?", "name": "sam", "role": "user"},
    ]
    assert agent2_history == [
        {"content": "This is bob speaking.", "role": "assistant"},
        {"content": "How you doing?", "name": "sam", "role": "user"},
    ]
    assert groupchat.messages == [
        {"content": "This is bob speaking.", "role": "user", "name": "bob"},
        {"content": "How you doing?", "role": "user", "name": "sam"},
    ]

    # testing clear history with defined agent and nr of messages to preserve
    with mock.patch.object(builtins, "input", lambda _: "clear history bob 1. How you doing?"):
        agent1.initiate_chat(group_chat_manager, message="hello")
    agent1_history = list(agent1._oai_messages.values())[0]
    agent2_history = list(agent2._oai_messages.values())[0]
    assert agent1_history == [
        {"content": "hello", "role": "assistant"},
        {"content": "This is bob speaking.", "name": "bob", "role": "user"},
        {"content": "How you doing?", "name": "sam", "role": "user"},
    ]
    assert agent2_history == [
        {"content": "This is bob speaking.", "role": "assistant"},
        {"content": "How you doing?", "name": "sam", "role": "user"},
    ]
    assert groupchat.messages == [
        {"content": "hello", "name": "alice", "role": "user"},
        {"content": "This is bob speaking.", "name": "bob", "role": "user"},
        {"content": "How you doing?", "name": "sam", "role": "user"},
    ]


if __name__ == "__main__":
    # test_func_call_groupchat()
    # test_broadcast()
    # test_chat_manager()
    # test_plugin()
    # test_speaker_selection_method()
    # test_n_agents_less_than_3()
    # test_agent_mentions()
    # test_termination()
    # test_next_agent()
    test_send_intros()
    # test_invalid_allow_repeat_speaker()
<<<<<<< HEAD
    # test_clear_agents_history()
=======
    # test_graceful_exit_before_max_round()
    test_clear_agents_history()
>>>>>>> 80890588
<|MERGE_RESOLUTION|>--- conflicted
+++ resolved
@@ -788,9 +788,5 @@
     # test_next_agent()
     test_send_intros()
     # test_invalid_allow_repeat_speaker()
-<<<<<<< HEAD
-    # test_clear_agents_history()
-=======
     # test_graceful_exit_before_max_round()
-    test_clear_agents_history()
->>>>>>> 80890588
+    # test_clear_agents_history()