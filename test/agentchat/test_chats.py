--- conflicted
+++ resolved
@@ -232,11 +232,8 @@
                 "message": financial_tasks[0],
                 "silent": False,
                 "summary_method": my_summary_method,
-<<<<<<< HEAD
                 "verbose": True,
-=======
-                "max_turns": 1,
->>>>>>> a8abe590
+                "max_turns": 1,
             },
             {
                 "recipient": financial_assistant_2,
