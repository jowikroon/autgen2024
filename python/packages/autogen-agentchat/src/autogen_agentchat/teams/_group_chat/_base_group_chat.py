--- conflicted
+++ resolved
@@ -80,12 +80,7 @@
         participant_topic_types: List[str],
         participant_descriptions: List[str],
         termination_condition: TerminationCondition | None,
-<<<<<<< HEAD
     ) -> Callable[[], SequentialRoutedAgent]: ...
-=======
-        max_turns: int | None,
-    ) -> Callable[[], BaseGroupChatManager]: ...
->>>>>>> 233e482c
 
     def _create_participant_factory(
         self,
